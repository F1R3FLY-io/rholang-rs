--- conflicted
+++ resolved
@@ -649,12 +649,8 @@
     }
 
     pub(super) fn bound(db: &SemanticDb, expected: &[VarBinding]) {
-<<<<<<< HEAD
-        let actual_bindings: Vec<VarBinding> = db.bound_positions().map(|bound| bound.binding).collect();
-=======
         let actual_bindings: Vec<VarBinding> =
             db.bound_positions().map(|bound| bound.binding).collect();
->>>>>>> 98cd7256
         assert_eq!(actual_bindings, expected, "expect::bound");
     }
 
