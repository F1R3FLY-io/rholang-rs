--- conflicted
+++ resolved
@@ -76,15 +76,13 @@
 }
 
 /// Interned strings
-#[derive(Copy, Clone, Debug, PartialEq, Eq, PartialOrd, Ord, Hash)]
+#[derive(Copy, Clone, Debug, PartialEq, Eq, PartialOrd, Ord)]
 pub struct Symbol(u32);
 
 impl Symbol {
     const MIN: Symbol = Symbol(u32::MIN);
     #[allow(dead_code)]
     const MAX: Symbol = Symbol(u32::MAX);
-    /// A dummy symbol used for placeholders (e.g., wildcards, quotes)
-    pub const DUMMY: Symbol = Symbol(u32::MAX);
 }
 
 impl Display for Symbol {
@@ -488,10 +486,6 @@
     ConnectiveOutsidePattern,
     BundleInsidePattern,
     UnmatchedVarInDisjunction(Symbol),
-<<<<<<< HEAD
-    BadCode,
-=======
->>>>>>> 87e5bd80
 }
 
 impl ErrorKind {
