--- conflicted
+++ resolved
@@ -488,12 +488,9 @@
     ProcInNamePosition(BinderId, Symbol),
     ConnectiveOutsidePattern,
     BundleInsidePattern,
-<<<<<<< HEAD
+    UnmatchedVarInDisjunction(Symbol),
     FreeVariable(SymbolOccurrence),
     BadCode,
-=======
-    UnmatchedVarInDisjunction(Symbol),
->>>>>>> 87e5bd80
 }
 
 impl ErrorKind {
