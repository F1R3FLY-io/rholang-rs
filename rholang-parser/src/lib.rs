//! Rholang parser based on tree-sitter grammar
//!
//! This crate provides a parser for the Rholang language using the tree-sitter grammar
//! defined in the rholang-tree-sitter crate.

use std::fmt::{Debug, Display, Write};

pub mod ast;
pub mod parser;
mod traverse;

pub use parser::RholangParser;
<<<<<<< HEAD

/// a position in the source code. 1-based
#[derive(Debug, Clone, Copy, PartialEq, Eq, PartialOrd, Ord)]
pub struct SourcePos {
    pub line: usize,
    pub col: usize,
}

impl SourcePos {
    pub fn span_of(self, chars: usize) -> SourceSpan {
        let end = SourcePos {
            line: self.line,
            col: self.col + chars,
        };
        SourceSpan { start: self, end }
=======

/// a position in the source code. 1-based
#[derive(Debug, Clone, Copy, PartialEq, Eq, PartialOrd, Ord)]
pub struct SourcePos {
    pub line: usize,
    pub col: usize,
}

impl SourcePos {
    pub fn span_of(self, chars: usize) -> SourceSpan {
        let end = SourcePos {
            line: self.line,
            col: self.col + chars,
        };
        SourceSpan { start: self, end }
    }

    pub fn at_line(line: usize) -> SourcePos {
        SourcePos {
            line: line.max(1),
            col: 1,
        }
    }

    pub fn at_col(col: usize) -> SourcePos {
        SourcePos {
            line: 1,
            col: col.max(1),
        }
    }
}

impl Display for SourcePos {
    fn fmt(&self, f: &mut std::fmt::Formatter<'_>) -> std::fmt::Result {
        Display::fmt(&self.line, f)?;
        f.write_char(':')?;
        Display::fmt(&self.col, f)?;
        Ok(())
>>>>>>> d818a3e1
    }
}

<<<<<<< HEAD
    pub fn at_line(line: usize) -> SourcePos {
        SourcePos {
            line: line.max(1),
            col: 1,
=======
impl From<tree_sitter::Point> for SourcePos {
    fn from(value: tree_sitter::Point) -> Self {
        SourcePos {
            line: value.row + 1,
            col: value.column + 1,
>>>>>>> d818a3e1
        }
    }
}

<<<<<<< HEAD
    pub fn at_col(col: usize) -> SourcePos {
        SourcePos {
            line: 1,
            col: col.max(1),
        }
    }
}

impl Display for SourcePos {
    fn fmt(&self, f: &mut std::fmt::Formatter<'_>) -> std::fmt::Result {
        Display::fmt(&self.line, f)?;
        f.write_char(':')?;
        Display::fmt(&self.col, f)?;
        Ok(())
    }
}

impl From<tree_sitter::Point> for SourcePos {
    fn from(value: tree_sitter::Point) -> Self {
        SourcePos {
            line: value.row + 1,
            col: value.column + 1,
        }
    }
}

impl Default for SourcePos {
    fn default() -> Self {
        Self { line: 1, col: 1 }
    }
}

/// a span in the source code (exclusive)
#[derive(Debug, Clone, Copy, PartialEq, Eq)]
pub struct SourceSpan {
    pub start: SourcePos,
    pub end: SourcePos,
}

impl SourceSpan {
    pub fn empty_at(start: SourcePos) -> Self {
        Self { start, end: start }
    }
}

impl Default for SourceSpan {
    fn default() -> Self {
        Self::empty_at(SourcePos::default())
    }
}

impl From<tree_sitter::Range> for SourceSpan {
    fn from(value: tree_sitter::Range) -> Self {
        SourceSpan {
            start: value.start_point.into(),
            end: value.end_point.into(),
        }
=======
impl Default for SourcePos {
    fn default() -> Self {
        Self { line: 1, col: 1 }
    }
}

/// a span in the source code (exclusive)
#[derive(Debug, Clone, Copy, PartialEq, Eq)]
pub struct SourceSpan {
    pub start: SourcePos,
    pub end: SourcePos,
}

impl SourceSpan {
    pub fn empty_at(start: SourcePos) -> Self {
        Self { start, end: start }
    }
}

impl Default for SourceSpan {
    fn default() -> Self {
        Self::empty_at(SourcePos::default())
    }
}

impl From<tree_sitter::Range> for SourceSpan {
    fn from(value: tree_sitter::Range) -> Self {
        SourceSpan {
            start: value.start_point.into(),
            end: value.end_point.into(),
        }
    }
}

impl Display for SourceSpan {
    fn fmt(&self, f: &mut std::fmt::Formatter<'_>) -> std::fmt::Result {
        Display::fmt(&self.start, f)?;
        f.write_str(" - ")?;
        Display::fmt(&self.end, f)?;
        Ok(())
    }
}

// helper function for literals
fn trim_byte(s: &str, a: u8) -> &str {
    let bytes = s.as_bytes();
    let mut start = 0;
    let mut end = bytes.len();

    if start < end && bytes[0] == a {
        start += 1;
    }
    if start < end && bytes[end - 1] == a {
        end -= 1;
>>>>>>> d818a3e1
    }
}

<<<<<<< HEAD
impl Display for SourceSpan {
    fn fmt(&self, f: &mut std::fmt::Formatter<'_>) -> std::fmt::Result {
        Display::fmt(&self.start, f)?;
        f.write_str(" - ")?;
        Display::fmt(&self.end, f)?;
        Ok(())
    }
=======
    &s[start..end]
>>>>>>> d818a3e1
}<|MERGE_RESOLUTION|>--- conflicted
+++ resolved
@@ -10,23 +10,6 @@
 mod traverse;
 
 pub use parser::RholangParser;
-<<<<<<< HEAD
-
-/// a position in the source code. 1-based
-#[derive(Debug, Clone, Copy, PartialEq, Eq, PartialOrd, Ord)]
-pub struct SourcePos {
-    pub line: usize,
-    pub col: usize,
-}
-
-impl SourcePos {
-    pub fn span_of(self, chars: usize) -> SourceSpan {
-        let end = SourcePos {
-            line: self.line,
-            col: self.col + chars,
-        };
-        SourceSpan { start: self, end }
-=======
 
 /// a position in the source code. 1-based
 #[derive(Debug, Clone, Copy, PartialEq, Eq, PartialOrd, Ord)]
@@ -51,41 +34,6 @@
         }
     }
 
-    pub fn at_col(col: usize) -> SourcePos {
-        SourcePos {
-            line: 1,
-            col: col.max(1),
-        }
-    }
-}
-
-impl Display for SourcePos {
-    fn fmt(&self, f: &mut std::fmt::Formatter<'_>) -> std::fmt::Result {
-        Display::fmt(&self.line, f)?;
-        f.write_char(':')?;
-        Display::fmt(&self.col, f)?;
-        Ok(())
->>>>>>> d818a3e1
-    }
-}
-
-<<<<<<< HEAD
-    pub fn at_line(line: usize) -> SourcePos {
-        SourcePos {
-            line: line.max(1),
-            col: 1,
-=======
-impl From<tree_sitter::Point> for SourcePos {
-    fn from(value: tree_sitter::Point) -> Self {
-        SourcePos {
-            line: value.row + 1,
-            col: value.column + 1,
->>>>>>> d818a3e1
-        }
-    }
-}
-
-<<<<<<< HEAD
     pub fn at_col(col: usize) -> SourcePos {
         SourcePos {
             line: 1,
@@ -143,38 +91,6 @@
             start: value.start_point.into(),
             end: value.end_point.into(),
         }
-=======
-impl Default for SourcePos {
-    fn default() -> Self {
-        Self { line: 1, col: 1 }
-    }
-}
-
-/// a span in the source code (exclusive)
-#[derive(Debug, Clone, Copy, PartialEq, Eq)]
-pub struct SourceSpan {
-    pub start: SourcePos,
-    pub end: SourcePos,
-}
-
-impl SourceSpan {
-    pub fn empty_at(start: SourcePos) -> Self {
-        Self { start, end: start }
-    }
-}
-
-impl Default for SourceSpan {
-    fn default() -> Self {
-        Self::empty_at(SourcePos::default())
-    }
-}
-
-impl From<tree_sitter::Range> for SourceSpan {
-    fn from(value: tree_sitter::Range) -> Self {
-        SourceSpan {
-            start: value.start_point.into(),
-            end: value.end_point.into(),
-        }
     }
 }
 
@@ -198,19 +114,7 @@
     }
     if start < end && bytes[end - 1] == a {
         end -= 1;
->>>>>>> d818a3e1
     }
-}
 
-<<<<<<< HEAD
-impl Display for SourceSpan {
-    fn fmt(&self, f: &mut std::fmt::Formatter<'_>) -> std::fmt::Result {
-        Display::fmt(&self.start, f)?;
-        f.write_str(" - ")?;
-        Display::fmt(&self.end, f)?;
-        Ok(())
-    }
-=======
     &s[start..end]
->>>>>>> d818a3e1
 }