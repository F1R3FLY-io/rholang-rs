--- conflicted
+++ resolved
@@ -115,8 +115,6 @@
     pub fn ann(&'a self, span: SourceSpan) -> AnnProc<'a> {
         AnnProc { proc: self, span }
     }
-<<<<<<< HEAD
-=======
 
     pub fn is_ground(&self) -> bool {
         match self {
@@ -140,7 +138,6 @@
             _ => false,
         }
     }
->>>>>>> 54585a58
 }
 
 #[derive(Debug, PartialEq, Eq, Clone, Copy)]
@@ -153,8 +150,6 @@
     pub fn iter_preorder_dfs(&'a self) -> impl Iterator<Item = &'a Self> {
         PreorderDfsIter::<16>::new(self)
     }
-<<<<<<< HEAD
-=======
 
     pub fn is_ground(&self) -> bool {
         self.proc.is_ground()
@@ -163,7 +158,6 @@
     pub fn is_ident(&self, expected: &str) -> bool {
         self.proc.is_ident(expected)
     }
->>>>>>> 54585a58
 }
 
 // process variables and names
@@ -207,8 +201,6 @@
             Var::Id(id) => Some(id.pos),
         }
     }
-<<<<<<< HEAD
-=======
 
     pub fn is_ident(self, expected: &str) -> bool {
         match self {
@@ -216,7 +208,6 @@
             Var::Id(id) => id.name == expected,
         }
     }
->>>>>>> 54585a58
 }
 
 impl<'a> TryFrom<&Proc<'a>> for Var<'a> {
@@ -255,8 +246,6 @@
     Quote(AnnProc<'ast>),
 }
 
-<<<<<<< HEAD
-=======
 impl Name<'_> {
     pub fn is_ident(&self, expected: &str) -> bool {
         match self {
@@ -266,7 +255,6 @@
     }
 }
 
->>>>>>> 54585a58
 impl<'a> From<Id<'a>> for Name<'a> {
     fn from(value: Id<'a>) -> Self {
         Name::NameVar(Var::Id(value))
@@ -408,14 +396,7 @@
 
 impl BinaryExpOp {
     pub fn is_connective(self) -> bool {
-<<<<<<< HEAD
-        match self {
-            BinaryExpOp::Conjunction | BinaryExpOp::Disjunction => true,
-            _ => false,
-        }
-=======
         matches!(self, BinaryExpOp::Conjunction | BinaryExpOp::Disjunction)
->>>>>>> 54585a58
     }
 }
 
@@ -571,8 +552,6 @@
             Collection::Tuple(_) => None,
         }
     }
-<<<<<<< HEAD
-=======
 
     fn is_empty(&self) -> bool {
         match self {
@@ -591,7 +570,6 @@
             Collection::Tuple(_) => false,
         }
     }
->>>>>>> 54585a58
 }
 
 // sends
