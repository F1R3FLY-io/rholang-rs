use std::{
    fmt::{Debug, Display, Write},
    ops::Deref,
};

use smallvec::{SmallVec, smallvec};

use crate::{SourcePos, SourceSpan, traverse::*};

pub type ProcList<'a> = SmallVec<[AnnProc<'a>; 1]>;

#[derive(Debug, PartialEq, Eq, Clone)]
pub enum Proc<'ast> {
    Nil,
    Unit,
    BoolLiteral(bool),
    LongLiteral(i64),
    StringLiteral(&'ast str),
    UriLiteral(Uri<'ast>),

    SimpleType(SimpleType),
    Collection(Collection<'ast>),

    ProcVar(Var<'ast>),

    Par {
        left: AnnProc<'ast>,
        right: AnnProc<'ast>,
    },

    IfThenElse {
        condition: AnnProc<'ast>,
        if_true: AnnProc<'ast>,
        if_false: Option<AnnProc<'ast>>,
    },

    Send {
        channel: Name<'ast>,
        send_type: SendType,
        inputs: ProcList<'ast>,
    },

    ForComprehension {
        receipts: Receipts<'ast>,
        proc: AnnProc<'ast>,
    },

    Match {
        expression: AnnProc<'ast>,
        cases: Vec<Case<'ast>>,
    },

    Select {
        branches: Vec<Branch<'ast>>,
    },

    Bundle {
        bundle_type: BundleType,
        proc: AnnProc<'ast>,
    },

    Let {
        bindings: LetBindings<'ast>,
        body: AnnProc<'ast>,
        concurrent: bool,
    },

    New {
        decls: Vec<NameDecl<'ast>>,
        proc: AnnProc<'ast>,
    },

    Contract {
        name: Name<'ast>,
        formals: Names<'ast>,
        body: AnnProc<'ast>,
    },

    SendSync {
        channel: Name<'ast>,
        inputs: ProcList<'ast>,
        cont: SyncSendCont<'ast>,
    },

    // expressions
    Eval {
        name: Name<'ast>,
    },
    Method {
        receiver: AnnProc<'ast>,
        name: Id<'ast>,
        args: ProcList<'ast>,
    },

    UnaryExp {
        op: UnaryExpOp,
        arg: AnnProc<'ast>,
    },
    BinaryExp {
        op: BinaryExpOp,
        left: AnnProc<'ast>,
        right: AnnProc<'ast>,
    },

    // VarRef
    VarRef {
        kind: VarRefKind,
        var: Id<'ast>,
    },

    Bad, // bad process usually represents a parsing error
}

impl<'a> Proc<'a> {
    pub fn ann(&'a self, span: SourceSpan) -> AnnProc<'a> {
        AnnProc { proc: self, span }
    }

    pub fn is_ground(&self) -> bool {
        match self {
            Proc::Nil
            | Proc::Unit
            | Proc::BoolLiteral(_)
            | Proc::LongLiteral(_)
            | Proc::StringLiteral(_)
            | Proc::UriLiteral(_)
            | Proc::SimpleType(_)
            | Proc::ProcVar(Var::Wildcard)
            | Proc::Bad => true,
            Proc::Collection(col) if col.is_empty() => true,
            _ => false,
        }
    }

    pub fn is_ident(&self, expected: &str) -> bool {
        match self {
            Proc::ProcVar(var) => var.is_ident(expected),
            _ => false,
        }
    }
<<<<<<< HEAD
=======
}

impl<'a> From<Var<'a>> for Proc<'a> {
    fn from(value: Var<'a>) -> Self {
        Proc::ProcVar(value)
    }
>>>>>>> 49a08317
}

#[derive(Debug, PartialEq, Eq, Clone, Copy)]
pub struct AnnProc<'ast> {
    pub proc: &'ast Proc<'ast>,
    pub span: SourceSpan,
}

impl<'a> AnnProc<'a> {
    pub fn iter_preorder_dfs(&'a self) -> impl Iterator<Item = &'a Self> {
        PreorderDfsIter::<16>::new(self)
    }

<<<<<<< HEAD
=======
    pub fn iter_dfs_event(&'a self) -> impl Iterator<Item = DfsEvent<'a>> {
        DfsEventIter::<32>::new(self)
    }

>>>>>>> 49a08317
    pub fn is_ground(&self) -> bool {
        self.proc.is_ground()
    }

    pub fn is_ident(&self, expected: &str) -> bool {
        self.proc.is_ident(expected)
    }
<<<<<<< HEAD
=======

    pub fn iter_proc_var(&'a self) -> impl Iterator<Item = Var<'a>> {
        PreorderDfsIter::<4>::new(self).filter_map(|ann_proc| match ann_proc.proc {
            Proc::ProcVar(var) => Some(*var),
            _ => None,
        })
    }
>>>>>>> 49a08317
}

// process variables and names

#[derive(Debug, Clone, Copy)]
pub struct Id<'ast> {
    pub name: &'ast str,
    pub pos: SourcePos,
}

impl PartialEq for Id<'_> {
    fn eq(&self, other: &Self) -> bool {
        self.name == other.name
    }
}

impl Eq for Id<'_> {}

impl Ord for Id<'_> {
    fn cmp(&self, other: &Self) -> std::cmp::Ordering {
        self.name.cmp(other.name)
    }
}

impl PartialOrd for Id<'_> {
    fn partial_cmp(&self, other: &Self) -> Option<std::cmp::Ordering> {
        Some(self.cmp(other))
    }
}

#[derive(Debug, PartialEq, Eq, PartialOrd, Ord, Clone, Copy)]
pub enum Var<'ast> {
    Wildcard,
    Id(Id<'ast>),
}

<<<<<<< HEAD
impl Var<'_> {
=======
impl<'a> Var<'a> {
>>>>>>> 49a08317
    pub fn get_position(self) -> Option<SourcePos> {
        match self {
            Var::Wildcard => None,
            Var::Id(id) => Some(id.pos),
        }
    }

    pub fn is_ident(self, expected: &str) -> bool {
        match self {
<<<<<<< HEAD
            Var::Wildcard => false,
            Var::Id(id) => id.name == expected,
        }
    }
=======
            Var::Wildcard => expected == "_",
            Var::Id(id) => id.name == expected,
        }
    }

    pub fn into_ident(self) -> &'a str {
        match self {
            Var::Wildcard => "_",
            Var::Id(id) => id.name,
        }
    }
>>>>>>> 49a08317
}

impl<'a> TryFrom<&Proc<'a>> for Var<'a> {
    type Error = String;

    fn try_from(value: &Proc<'a>) -> Result<Self, Self::Error> {
        match value {
            Proc::ProcVar(var) => Ok(*var),
            other => Err(format!("attempt to convert {{ {other:?} }} to a var")),
        }
    }
}

impl<'a> TryFrom<AnnProc<'a>> for Var<'a> {
    type Error = String;

    fn try_from(value: AnnProc<'a>) -> Result<Self, Self::Error> {
        value.proc.try_into()
    }
}

impl<'a> TryFrom<Name<'a>> for Var<'a> {
    type Error = String;

    fn try_from(value: Name<'a>) -> Result<Self, Self::Error> {
        match value {
            Name::NameVar(var) => Ok(var),
            other => Err(format!("attempt to convert {{ {other:?} }} to a var")),
        }
    }
}

#[derive(Debug, PartialEq, Eq, Clone, Copy)]
pub enum Name<'ast> {
    NameVar(Var<'ast>),
    Quote(AnnProc<'ast>),
}

impl Name<'_> {
    pub fn is_ident(&self, expected: &str) -> bool {
        match self {
            Name::NameVar(var) => var.is_ident(expected),
            Name::Quote(ann_proc) => ann_proc.is_ident(expected),
        }
    }
}

impl<'a> From<Id<'a>> for Name<'a> {
    fn from(value: Id<'a>) -> Self {
        Name::NameVar(Var::Id(value))
    }
}

#[derive(Debug, PartialEq, Eq)]
pub struct Names<'ast> {
    pub names: SmallVec<[Name<'ast>; 1]>,
    pub remainder: Option<Var<'ast>>,
}

pub enum NamesKind<'a> {
    Empty,
    SingleName(&'a Name<'a>),
    SingleRemainder(Var<'a>),
    Multiple,
}

impl Clone for Names<'_> {
    fn clone(&self) -> Self {
        let mut dest_names = SmallVec::with_capacity(self.names.len());
        dest_names.extend_from_slice(&self.names);

        Names {
            names: dest_names,
            remainder: self.remainder,
        }
    }

    fn clone_from(&mut self, source: &Self) {
        // Inspired by `impl Clone for Vec`.
        let source_len = source.names.len();
        // drop anything that will not be overwritten
        self.names.truncate(source_len);
        let len = self.names.len();

        // len <= source_len due to the truncate above, so the
        // slices here are always in-bounds.
        let (init, tail) = source.names.split_at(len);

        // reuse the contained values' allocations/resources.

        self.names.copy_from_slice(init);
        self.names.extend_from_slice(tail);
        self.remainder.clone_from(&source.remainder);
    }
}

impl<'a> Names<'a> {
    pub fn from_iter<I>(iterable: I, with_remainder: bool) -> Result<Names<'a>, String>
    where
        I: IntoIterator<Item = Name<'a>, IntoIter: DoubleEndedIterator>,
    {
        let mut iter = iterable.into_iter();
        let remainder = if with_remainder {
            match iter.next_back() {
                None => return Err("attempt to build 'x, y ...@z' out of zero names".to_string()),
                Some(last) => Some(last.try_into()?),
            }
        } else {
            None
        };

        Ok(Names {
            names: iter.collect(),
            remainder,
        })
    }

    pub fn single(name: Name<'a>) -> Self {
        Names {
            names: smallvec![name],
            remainder: None,
        }
    }

    pub fn is_empty(&self) -> bool {
        self.names.is_empty() && self.remainder.is_none()
    }

    pub fn only_remainder(&self) -> bool {
        self.names.is_empty() && self.remainder.is_some()
    }

    pub fn is_single_name(&self) -> bool {
        self.names.len() == 1 && self.remainder.is_none()
    }

    pub fn kind(&'a self) -> NamesKind<'a> {
        if self.is_empty() {
            NamesKind::Empty
        } else if self.only_remainder() {
            NamesKind::SingleRemainder(self.remainder.unwrap())
        } else if self.is_single_name() {
            NamesKind::SingleName(&self.names[0])
        } else {
            NamesKind::Multiple
        }
    }
}

// expressions

#[derive(Debug, PartialEq, Eq, Clone, Copy)]
pub enum UnaryExpOp {
    Not,
    Neg,
    Negation,
}
impl UnaryExpOp {
    pub fn is_connective(self) -> bool {
        self == UnaryExpOp::Negation
    }
}

#[derive(Debug, PartialEq, Eq, Clone, Copy)]
pub enum BinaryExpOp {
    Or,
    And,
    Matches,
    Eq,
    Neq,
    Lt,
    Lte,
    Gt,
    Gte,
    Concat,
    Diff,
    Add,
    Sub,
    Interpolation,
    Mult,
    Div,
    Mod,
    Disjunction,
    Conjunction,
}

impl BinaryExpOp {
    pub fn is_connective(self) -> bool {
        matches!(self, BinaryExpOp::Conjunction | BinaryExpOp::Disjunction)
    }
}

// for-comprehensions

pub type Receipts<'a> = SmallVec<[Receipt<'a>; 1]>;
pub type Receipt<'a> = SmallVec<[Bind<'a>; 1]>;

pub fn source_names<'a>(
    receipt: &'a [Bind<'a>],
) -> impl DoubleEndedIterator<Item = &'a Name<'a>> + ExactSizeIterator {
    receipt.iter().map(|bind| bind.source_name())
}

pub fn inputs<'a>(receipt: &'a [Bind<'a>]) -> impl DoubleEndedIterator<Item = &'a AnnProc<'a>> {
    receipt.iter().filter_map(|bind| bind.input()).flatten()
}

#[derive(Debug, PartialEq, Eq, Clone)]
pub enum Bind<'ast> {
    Linear { lhs: Names<'ast>, rhs: Source<'ast> },
    Repeated { lhs: Names<'ast>, rhs: Name<'ast> },
    Peek { lhs: Names<'ast>, rhs: Name<'ast> },
}

impl<'a> Bind<'a> {
    pub fn source_name(&self) -> &Name<'a> {
        match self {
            Bind::Linear { lhs: _, rhs } => match rhs {
                Source::Simple { name }
                | Source::ReceiveSend { name }
                | Source::SendReceive { name, .. } => name,
            },
            Bind::Repeated { lhs: _, rhs } | Bind::Peek { lhs: _, rhs } => rhs,
        }
    }

    pub fn input(&self) -> Option<&[AnnProc<'a>]> {
        match self {
            Bind::Linear { lhs: _, rhs } => match rhs {
                Source::Simple { .. } | Source::ReceiveSend { .. } => None,
                Source::SendReceive { name: _, inputs } => Some(inputs),
            },
            Bind::Repeated { .. } | Bind::Peek { .. } => None,
        }
    }

    pub fn names(&self) -> &Names<'a> {
        match self {
            Bind::Linear { lhs, rhs: _ }
            | Bind::Repeated { lhs, rhs: _ }
            | Bind::Peek { lhs, rhs: _ } => lhs,
        }
    }
}

// source definitions

#[derive(Debug, PartialEq, Eq, Clone)]
pub enum Source<'ast> {
    Simple {
        name: Name<'ast>,
    },
    ReceiveSend {
        name: Name<'ast>,
    },
    SendReceive {
        name: Name<'ast>,
        inputs: ProcList<'ast>,
    },
}

// case in match expression

#[derive(Debug, PartialEq, Eq, Clone, Copy)]
pub struct Case<'ast> {
    pub pattern: AnnProc<'ast>,
    pub proc: AnnProc<'ast>,
}

// branch in select expression

#[derive(Debug, PartialEq, Eq, Clone)]
pub struct SelectPattern<'ast> {
    pub lhs: Names<'ast>,
    pub rhs: Source<'ast>,
}

#[derive(Debug, PartialEq, Eq, Clone)]
pub struct Branch<'ast> {
    pub patterns: Vec<SelectPattern<'ast>>,
    pub proc: AnnProc<'ast>,
}

// ground terms and expressions

#[derive(Debug, PartialEq, Eq, PartialOrd, Ord, Clone, Copy)]
pub struct Uri<'a>(&'a str);

impl Deref for Uri<'_> {
    type Target = str;

    fn deref(&self) -> &Self::Target {
        self.0
    }
}

impl<'a> From<&'a str> for Uri<'a> {
    fn from(value: &'a str) -> Self {
        Uri(super::trim_byte(value, b'`'))
    }
}

#[derive(Debug, PartialEq, Eq, Clone, Copy)]
pub enum SimpleType {
    Bool,
    Int,
    String,
    Uri,
    ByteArray,
}

// collections

pub type KeyValuePair<'ast> = (AnnProc<'ast>, AnnProc<'ast>);

#[derive(Debug, PartialEq, Eq, Clone)]
pub enum Collection<'ast> {
    List {
        elements: Vec<AnnProc<'ast>>,
        remainder: Option<Var<'ast>>,
    },

    Tuple(Vec<AnnProc<'ast>>),

    Set {
        elements: Vec<AnnProc<'ast>>,
        remainder: Option<Var<'ast>>,
    },

    Map {
        elements: Vec<KeyValuePair<'ast>>,
        remainder: Option<Var<'ast>>,
    },
}

impl<'a> Collection<'a> {
    pub fn remainder(&self) -> Option<Var<'a>> {
        match self {
            Collection::List { remainder, .. }
            | Collection::Set { remainder, .. }
            | Collection::Map { remainder, .. } => *remainder,
            Collection::Tuple(_) => None,
        }
    }

    fn is_empty(&self) -> bool {
        match self {
            Collection::List {
                elements,
                remainder,
            }
            | Collection::Set {
                elements,
                remainder,
            } => elements.is_empty() && remainder.is_none(),
            Collection::Map {
                elements,
                remainder,
            } => elements.is_empty() && remainder.is_none(),
            Collection::Tuple(_) => false,
        }
    }
}

// sends

#[derive(Debug, PartialEq, Eq, Clone, Copy)]
pub enum SendType {
    Single,
    Multiple,
}

// bundles

#[derive(Debug, PartialEq, Eq, Clone, Copy)]
pub enum BundleType {
    BundleEquiv,
    BundleWrite,
    BundleRead,
    BundleReadWrite,
}

// let declarations

pub type LetBindings<'a> = SmallVec<[LetBinding<'a>; 1]>;

#[derive(Debug, PartialEq, Eq, Clone)]
pub struct LetBinding<'ast> {
    pub lhs: Names<'ast>,
    pub rhs: ProcList<'ast>,
}

impl<'a> LetBinding<'a> {
    pub fn single(lhs: Name<'a>, rhs: AnnProc<'a>) -> Self {
        Self {
            lhs: Names::single(lhs),
            rhs: smallvec![rhs],
        }
    }
}

// new name declaration

#[derive(Debug, Clone, Copy)]
pub struct NameDecl<'ast> {
    pub id: Id<'ast>,
    pub uri: Option<Uri<'ast>>,
}

impl PartialEq for NameDecl<'_> {
    fn eq(&self, other: &Self) -> bool {
        self.id == other.id
    }
}

impl Eq for NameDecl<'_> {}

impl Ord for NameDecl<'_> {
    fn cmp(&self, other: &Self) -> std::cmp::Ordering {
        self.id.cmp(&other.id)
    }
}

impl PartialOrd for NameDecl<'_> {
    fn partial_cmp(&self, other: &Self) -> Option<std::cmp::Ordering> {
        Some(self.cmp(other))
    }
}

// synchronous send continuations

#[derive(Debug, PartialEq, Eq, Clone, Copy)]
pub enum SyncSendCont<'ast> {
    Empty,
    NonEmpty(AnnProc<'ast>),
}

#[derive(Debug, PartialEq, Eq, Clone, Copy)]
pub enum VarRefKind {
    Proc,
    Name,
}

// display implementations

impl Display for Var<'_> {
    fn fmt(&self, f: &mut std::fmt::Formatter<'_>) -> std::fmt::Result {
        match self {
            Var::Id(id) => Display::fmt(id, f),
            Var::Wildcard => f.write_char('_'),
        }
    }
}

impl Display for Id<'_> {
    fn fmt(&self, f: &mut std::fmt::Formatter<'_>) -> std::fmt::Result {
        f.write_char('\'')?;
        f.write_str(self.name)?;
        f.write_char('\'')?;
        f.write_char(':')?;
        Display::fmt(&self.pos, f)
    }
}

impl Display for Uri<'_> {
    fn fmt(&self, f: &mut std::fmt::Formatter<'_>) -> std::fmt::Result {
        f.write_char('`')?;
        f.write_str(self.0)?;
        f.write_char('`')
    }
}

impl Display for SimpleType {
    fn fmt(&self, f: &mut std::fmt::Formatter<'_>) -> std::fmt::Result {
        std::fmt::Debug::fmt(self, f)
    }
}

impl Display for NameDecl<'_> {
    fn fmt(&self, f: &mut std::fmt::Formatter<'_>) -> std::fmt::Result {
        f.write_char('\'')?;
        f.write_str(self.id.name)?;
        f.write_char('\'')?;
        if let Some(uri) = &self.uri {
            f.write_char('(')?;
            Display::fmt(uri, f)?;
            f.write_char(')')?;
        }

        f.write_char(':')?;
        Display::fmt(&self.id.pos, f)
    }
}<|MERGE_RESOLUTION|>--- conflicted
+++ resolved
@@ -138,15 +138,12 @@
             _ => false,
         }
     }
-<<<<<<< HEAD
-=======
 }
 
 impl<'a> From<Var<'a>> for Proc<'a> {
     fn from(value: Var<'a>) -> Self {
         Proc::ProcVar(value)
     }
->>>>>>> 49a08317
 }
 
 #[derive(Debug, PartialEq, Eq, Clone, Copy)]
@@ -160,13 +157,10 @@
         PreorderDfsIter::<16>::new(self)
     }
 
-<<<<<<< HEAD
-=======
     pub fn iter_dfs_event(&'a self) -> impl Iterator<Item = DfsEvent<'a>> {
         DfsEventIter::<32>::new(self)
     }
 
->>>>>>> 49a08317
     pub fn is_ground(&self) -> bool {
         self.proc.is_ground()
     }
@@ -174,8 +168,6 @@
     pub fn is_ident(&self, expected: &str) -> bool {
         self.proc.is_ident(expected)
     }
-<<<<<<< HEAD
-=======
 
     pub fn iter_proc_var(&'a self) -> impl Iterator<Item = Var<'a>> {
         PreorderDfsIter::<4>::new(self).filter_map(|ann_proc| match ann_proc.proc {
@@ -183,7 +175,6 @@
             _ => None,
         })
     }
->>>>>>> 49a08317
 }
 
 // process variables and names
@@ -220,11 +211,7 @@
     Id(Id<'ast>),
 }
 
-<<<<<<< HEAD
-impl Var<'_> {
-=======
 impl<'a> Var<'a> {
->>>>>>> 49a08317
     pub fn get_position(self) -> Option<SourcePos> {
         match self {
             Var::Wildcard => None,
@@ -234,12 +221,6 @@
 
     pub fn is_ident(self, expected: &str) -> bool {
         match self {
-<<<<<<< HEAD
-            Var::Wildcard => false,
-            Var::Id(id) => id.name == expected,
-        }
-    }
-=======
             Var::Wildcard => expected == "_",
             Var::Id(id) => id.name == expected,
         }
@@ -251,7 +232,6 @@
             Var::Id(id) => id.name,
         }
     }
->>>>>>> 49a08317
 }
 
 impl<'a> TryFrom<&Proc<'a>> for Var<'a> {
