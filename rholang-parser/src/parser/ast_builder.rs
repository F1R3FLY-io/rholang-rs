use smallvec::ToSmallVec;
use typed_arena::Arena;

use crate::ast::{
    AnnProc, BinaryExpOp, Bind, BundleType, Case, Collection, Id, KeyValuePair, LetBinding, Name,
    NameDecl, Names, Proc, SendType, SimpleType, SyncSendCont, UnaryExpOp, Var, VarRefKind,
};

<<<<<<< HEAD
pub struct ASTBuilder<'ast> {
=======
pub(crate) struct ASTBuilder<'ast> {
>>>>>>> c0f5471e
    arena: Arena<Proc<'ast>>,
    string_arena: Arena<String>,
    // useful quasi-constants
    nil: Proc<'ast>,
    r#true: Proc<'ast>,
    r#false: Proc<'ast>,
    wild: Proc<'ast>,
    unit: Proc<'ast>,
    bad: Proc<'ast>,
    empty_list: Proc<'ast>,
    empty_map: Proc<'ast>,
    zero: Proc<'ast>,
    one: Proc<'ast>,
}

impl<'ast> ASTBuilder<'ast> {
    pub(crate) fn new() -> Self {
        Self::with_capacity(64)
    }

    pub(crate) fn with_capacity(capacity: usize) -> Self {
        ASTBuilder {
            arena: Arena::with_capacity(capacity),
            string_arena: Arena::with_capacity(32), // Reasonable default for synthetic strings
            nil: Proc::Nil,
            r#true: Proc::BoolLiteral(true),
            r#false: Proc::BoolLiteral(false),
            wild: Proc::ProcVar(Var::Wildcard),
            unit: Proc::Unit,
            empty_list: Proc::Collection(Collection::List {
                elements: Vec::new(),
                remainder: None,
            }),
            empty_map: Proc::Collection(Collection::Map {
                elements: Vec::new(),
                remainder: None,
            }),
            zero: Proc::LongLiteral(0),
            one: Proc::LongLiteral(1),
            bad: Proc::Bad,
        }
    }

<<<<<<< HEAD
    pub fn const_nil(&self) -> &Proc<'ast> {
=======
    pub(crate) fn const_nil(&self) -> &Proc<'ast> {
>>>>>>> c0f5471e
        &self.nil
    }

    pub(crate) fn const_true(&self) -> &Proc<'ast> {
        &self.r#true
    }

    pub(crate) fn const_false(&self) -> &Proc<'ast> {
        &self.r#false
    }

<<<<<<< HEAD
    pub fn const_wild(&self) -> &Proc<'ast> {
=======
    pub(crate) fn const_wild(&self) -> &Proc<'ast> {
>>>>>>> c0f5471e
        &self.wild
    }

    pub(crate) fn const_unit(&self) -> &Proc<'ast> {
        &self.unit
    }

    pub(crate) fn const_empty_list(&self) -> &Proc<'ast> {
        &self.empty_list
    }

    pub(crate) fn const_empty_map(&self) -> &Proc<'ast> {
        &self.empty_map
    }

    pub(crate) fn bad_const(&self) -> &Proc<'ast> {
        &self.bad
    }

<<<<<<< HEAD
    pub fn alloc_string_literal(&self, value: &'ast str) -> &Proc<'ast> {
=======
    pub(crate) fn alloc_string_literal(&self, value: &'ast str) -> &Proc<'ast> {
>>>>>>> c0f5471e
        self.arena
            .alloc(Proc::StringLiteral(value.trim_matches(|c| c == '"')))
    }

<<<<<<< HEAD
    pub fn alloc_long_literal(&self, value: i64) -> &Proc<'ast> {
=======
    pub(crate) fn alloc_long_literal(&self, value: i64) -> &Proc<'ast> {
>>>>>>> c0f5471e
        match value {
            0 => &self.zero,
            1 => &self.one,
            other => self.arena.alloc(Proc::LongLiteral(other)),
        }
    }

    pub(crate) fn alloc_uri_literal(&self, value: &'ast str) -> &Proc<'ast> {
        self.arena.alloc(Proc::UriLiteral(value.into()))
    }

    pub(crate) fn alloc_simple_type(&self, value: SimpleType) -> &Proc<'ast> {
        self.arena.alloc(Proc::SimpleType(value))
    }

<<<<<<< HEAD
    pub fn alloc_list(&self, procs: &[AnnProc<'ast>]) -> &Proc<'ast> {
=======
    pub(crate) fn alloc_list(&self, procs: &[AnnProc<'ast>]) -> &Proc<'ast> {
>>>>>>> c0f5471e
        if procs.is_empty() {
            return self.const_empty_list();
        }
        self.arena.alloc(Proc::Collection(Collection::List {
            elements: procs.to_vec(),
            remainder: None,
        }))
    }

<<<<<<< HEAD
    pub fn alloc_list_with_remainder(
=======
    pub(crate) fn alloc_list_with_remainder(
>>>>>>> c0f5471e
        &self,
        procs: &[AnnProc<'ast>],
        remainder: Var<'ast>,
    ) -> &Proc<'ast> {
        self.arena.alloc(Proc::Collection(Collection::List {
            elements: procs.to_vec(),
            remainder: Some(remainder),
        }))
    }

<<<<<<< HEAD
    pub fn alloc_set(&self, procs: &[AnnProc<'ast>]) -> &Proc<'ast> {
=======
    pub(crate) fn alloc_set(&self, procs: &[AnnProc<'ast>]) -> &Proc<'ast> {
>>>>>>> c0f5471e
        self.arena.alloc(Proc::Collection(Collection::Set {
            elements: procs.to_vec(),
            remainder: None,
        }))
    }

<<<<<<< HEAD
    pub fn alloc_set_with_remainder(
=======
    pub(crate) fn alloc_set_with_remainder(
>>>>>>> c0f5471e
        &self,
        procs: &[AnnProc<'ast>],
        remainder: Var<'ast>,
    ) -> &Proc<'ast> {
        self.arena.alloc(Proc::Collection(Collection::Set {
            elements: procs.to_vec(),
            remainder: Some(remainder),
        }))
    }

    pub(crate) fn alloc_tuple(&self, procs: &[AnnProc<'ast>]) -> &Proc<'ast> {
        self.arena
            .alloc(Proc::Collection(Collection::Tuple(procs.to_vec())))
    }

    fn to_key_value(slice: &[AnnProc<'ast>]) -> Vec<KeyValuePair<'ast>> {
        slice.chunks_exact(2).map(|kv| (kv[0], kv[1])).collect()
    }

<<<<<<< HEAD
    pub fn alloc_map(&self, pairs: &[AnnProc<'ast>]) -> &Proc<'ast> {
=======
    pub(crate) fn alloc_map(&self, pairs: &[AnnProc<'ast>]) -> &Proc<'ast> {
>>>>>>> c0f5471e
        if pairs.is_empty() {
            return self.const_empty_map();
        }
        self.arena.alloc(Proc::Collection(Collection::Map {
            elements: Self::to_key_value(pairs),
            remainder: None,
        }))
    }

<<<<<<< HEAD
    pub fn alloc_map_with_remainder(
=======
    pub(crate) fn alloc_map_with_remainder(
>>>>>>> c0f5471e
        &self,
        pairs: &[AnnProc<'ast>],
        remainder: Var<'ast>,
    ) -> &Proc<'ast> {
        self.arena.alloc(Proc::Collection(Collection::Map {
            elements: Self::to_key_value(pairs),
            remainder: Some(remainder),
        }))
    }

<<<<<<< HEAD
    pub fn alloc_var(&self, id: Id<'ast>) -> &Proc<'ast> {
        self.arena.alloc(Proc::ProcVar(Var::Id(id)))
    }

    pub fn alloc_par(&self, left: AnnProc<'ast>, right: AnnProc<'ast>) -> &Proc<'ast> {
=======
    pub(crate) fn alloc_var(&self, id: Id<'ast>) -> &Proc<'ast> {
        self.arena.alloc(Proc::ProcVar(Var::Id(id)))
    }

    pub(crate) fn alloc_par(&self, left: AnnProc<'ast>, right: AnnProc<'ast>) -> &Proc<'ast> {
>>>>>>> c0f5471e
        self.arena.alloc(Proc::Par { left, right })
    }

    pub(crate) fn alloc_if_then(
        &self,
        condition: AnnProc<'ast>,
        if_true: AnnProc<'ast>,
    ) -> &Proc<'ast> {
        self.arena.alloc(Proc::IfThenElse {
            condition,
            if_true,
            if_false: None,
        })
    }

    pub(crate) fn alloc_if_then_else(
        &self,
        condition: AnnProc<'ast>,
        if_true: AnnProc<'ast>,
        if_false: AnnProc<'ast>,
    ) -> &Proc<'ast> {
        self.arena.alloc(Proc::IfThenElse {
            condition,
            if_true,
            if_false: Some(if_false),
        })
    }

<<<<<<< HEAD
    pub fn alloc_send(
=======
    pub(crate) fn alloc_send(
>>>>>>> c0f5471e
        &self,
        send_type: SendType,
        channel: Name<'ast>,
        inputs: &[AnnProc<'ast>],
    ) -> &Proc<'ast> {
        self.arena.alloc(Proc::Send {
            channel,
            send_type,
            inputs: inputs.to_smallvec(),
        })
    }

<<<<<<< HEAD
    pub fn alloc_for<Rs, Bs>(&self, receipts: Rs, proc: AnnProc<'ast>) -> &Proc<'ast>
=======
    pub(crate) fn alloc_for<Rs, Bs>(&self, receipts: Rs, proc: AnnProc<'ast>) -> &Proc<'ast>
>>>>>>> c0f5471e
    where
        Rs: IntoIterator<Item = Bs>,
        Bs: IntoIterator<Item = Bind<'ast>>,
    {
        self.arena.alloc(Proc::ForComprehension {
            receipts: receipts
                .into_iter()
                .map(|bs| bs.into_iter().collect())
                .collect(),
            proc,
        })
    }

<<<<<<< HEAD
    pub fn alloc_match(
=======
    pub(crate) fn alloc_match(
>>>>>>> c0f5471e
        &self,
        expression: AnnProc<'ast>,
        cases: &[AnnProc<'ast>],
    ) -> &Proc<'ast> {
        self.arena.alloc(Proc::Match {
            expression,
            cases: cases
                .chunks_exact(2)
                .map(|pair| Case {
                    pattern: pair[0],
                    proc: pair[1],
                })
                .collect(),
        })
    }

    pub(crate) fn alloc_bundle(&self, bundle_type: BundleType, proc: AnnProc<'ast>) -> &Proc<'ast> {
        self.arena.alloc(Proc::Bundle { bundle_type, proc })
    }

<<<<<<< HEAD
    pub fn alloc_let<Ls>(
=======
    pub(crate) fn alloc_let<Ls>(
>>>>>>> c0f5471e
        &self,
        bindings: Ls,
        body: AnnProc<'ast>,
        concurrent: bool,
    ) -> &Proc<'ast>
    where
        Ls: IntoIterator<Item = LetBinding<'ast>>,
    {
        self.arena.alloc(Proc::Let {
            bindings: bindings.into_iter().collect(),
            body,
            concurrent,
        })
    }

<<<<<<< HEAD
    pub fn alloc_new(&self, proc: AnnProc<'ast>, decls: Vec<NameDecl<'ast>>) -> &Proc<'ast> {
        self.arena.alloc(Proc::New { decls, proc })
    }

    pub fn alloc_contract(
=======
    pub(crate) fn alloc_new(&self, proc: AnnProc<'ast>, decls: Vec<NameDecl<'ast>>) -> &Proc<'ast> {
        self.arena.alloc(Proc::New { decls, proc })
    }

    pub(crate) fn alloc_contract(
>>>>>>> c0f5471e
        &self,
        name: Name<'ast>,
        formals: Names<'ast>,
        body: AnnProc<'ast>,
    ) -> &Proc<'ast> {
        self.arena.alloc(Proc::Contract {
            name,
            formals,
            body,
        })
    }

    pub(crate) fn alloc_send_sync(
        &self,
        channel: Name<'ast>,
        messages: &[AnnProc<'ast>],
    ) -> &Proc<'ast> {
        self.arena.alloc(Proc::SendSync {
            channel,
            inputs: messages.to_smallvec(),
            cont: SyncSendCont::Empty,
        })
    }

    pub(crate) fn alloc_send_sync_with_cont(
        &self,
        channel: Name<'ast>,
        messages: &[AnnProc<'ast>],
        cont: AnnProc<'ast>,
    ) -> &Proc<'ast> {
        self.arena.alloc(Proc::SendSync {
            channel,
            inputs: messages.to_smallvec(),
            cont: SyncSendCont::NonEmpty(cont),
        })
    }

<<<<<<< HEAD
    pub fn alloc_eval(&self, name: AnnName<'ast>) -> &Proc<'ast> {
=======
    pub(crate) fn alloc_eval(&self, name: Name<'ast>) -> &Proc<'ast> {
>>>>>>> c0f5471e
        self.arena.alloc(Proc::Eval { name })
    }

    pub(crate) fn alloc_method(
        &self,
        name: Id<'ast>,
        receiver: AnnProc<'ast>,
        args: &[AnnProc<'ast>],
    ) -> &Proc<'ast> {
        self.arena.alloc(Proc::Method {
            receiver,
            name,
            args: args.to_smallvec(),
        })
    }

<<<<<<< HEAD
    pub fn alloc_binary_exp(
=======
    pub(crate) fn alloc_binary_exp(
>>>>>>> c0f5471e
        &self,
        op: BinaryExpOp,
        left: AnnProc<'ast>,
        right: AnnProc<'ast>,
    ) -> &Proc<'ast> {
        self.arena.alloc(Proc::BinaryExp { op, left, right })
    }

    pub(crate) fn alloc_unary_exp(&self, op: UnaryExpOp, arg: AnnProc<'ast>) -> &Proc<'ast> {
        self.arena.alloc(Proc::UnaryExp { op, arg })
    }

    pub(crate) fn alloc_var_ref(&self, kind: VarRefKind, var: Id<'ast>) -> &Proc<'ast> {
        self.arena.alloc(Proc::VarRef { kind, var })
    }

<<<<<<< HEAD
    /// Allocate a string in the string arena and return a reference with the AST lifetime
    /// 
    /// This provides a clean alternative to Box::leak for synthetic strings (like generated
    /// variable names) that need to live for the entire AST lifetime. The string is properly
    /// arena-allocated and will be cleaned up when the ASTBuilder is dropped.
    /// 
    /// # Example
    /// ```rust
    /// let name_ref = builder.alloc_str("synthetic_var_name");
    /// let id = Id { name: name_ref, pos: some_pos };
    /// ```
    pub fn alloc_str(&'ast self, s: &str) -> &'ast str {
        let allocated_string = self.string_arena.alloc(s.to_string());
        allocated_string.as_str()
=======
    #[allow(dead_code)]
    pub(crate) fn chain<G>(
        &'ast self,
        first: &'ast Proc<'ast>,
        mut generator: G,
    ) -> impl Iterator<Item = &'ast Proc<'ast>> + 'ast
    where
        G: FnMut(&'ast Proc<'ast>) -> Option<Proc<'ast>> + 'ast,
    {
        let mut last = first;

        std::iter::from_fn(move || {
            generator(last).map(|next| {
                last = self.arena.alloc(next);
                last
            })
        })
>>>>>>> c0f5471e
    }
}<|MERGE_RESOLUTION|>--- conflicted
+++ resolved
@@ -6,11 +6,7 @@
     NameDecl, Names, Proc, SendType, SimpleType, SyncSendCont, UnaryExpOp, Var, VarRefKind,
 };
 
-<<<<<<< HEAD
 pub struct ASTBuilder<'ast> {
-=======
-pub(crate) struct ASTBuilder<'ast> {
->>>>>>> c0f5471e
     arena: Arena<Proc<'ast>>,
     string_arena: Arena<String>,
     // useful quasi-constants
@@ -54,11 +50,7 @@
         }
     }
 
-<<<<<<< HEAD
     pub fn const_nil(&self) -> &Proc<'ast> {
-=======
-    pub(crate) fn const_nil(&self) -> &Proc<'ast> {
->>>>>>> c0f5471e
         &self.nil
     }
 
@@ -70,11 +62,7 @@
         &self.r#false
     }
 
-<<<<<<< HEAD
     pub fn const_wild(&self) -> &Proc<'ast> {
-=======
-    pub(crate) fn const_wild(&self) -> &Proc<'ast> {
->>>>>>> c0f5471e
         &self.wild
     }
 
@@ -94,20 +82,12 @@
         &self.bad
     }
 
-<<<<<<< HEAD
     pub fn alloc_string_literal(&self, value: &'ast str) -> &Proc<'ast> {
-=======
-    pub(crate) fn alloc_string_literal(&self, value: &'ast str) -> &Proc<'ast> {
->>>>>>> c0f5471e
         self.arena
             .alloc(Proc::StringLiteral(value.trim_matches(|c| c == '"')))
     }
 
-<<<<<<< HEAD
     pub fn alloc_long_literal(&self, value: i64) -> &Proc<'ast> {
-=======
-    pub(crate) fn alloc_long_literal(&self, value: i64) -> &Proc<'ast> {
->>>>>>> c0f5471e
         match value {
             0 => &self.zero,
             1 => &self.one,
@@ -123,11 +103,7 @@
         self.arena.alloc(Proc::SimpleType(value))
     }
 
-<<<<<<< HEAD
     pub fn alloc_list(&self, procs: &[AnnProc<'ast>]) -> &Proc<'ast> {
-=======
-    pub(crate) fn alloc_list(&self, procs: &[AnnProc<'ast>]) -> &Proc<'ast> {
->>>>>>> c0f5471e
         if procs.is_empty() {
             return self.const_empty_list();
         }
@@ -137,11 +113,7 @@
         }))
     }
 
-<<<<<<< HEAD
     pub fn alloc_list_with_remainder(
-=======
-    pub(crate) fn alloc_list_with_remainder(
->>>>>>> c0f5471e
         &self,
         procs: &[AnnProc<'ast>],
         remainder: Var<'ast>,
@@ -152,22 +124,14 @@
         }))
     }
 
-<<<<<<< HEAD
     pub fn alloc_set(&self, procs: &[AnnProc<'ast>]) -> &Proc<'ast> {
-=======
-    pub(crate) fn alloc_set(&self, procs: &[AnnProc<'ast>]) -> &Proc<'ast> {
->>>>>>> c0f5471e
         self.arena.alloc(Proc::Collection(Collection::Set {
             elements: procs.to_vec(),
             remainder: None,
         }))
     }
 
-<<<<<<< HEAD
     pub fn alloc_set_with_remainder(
-=======
-    pub(crate) fn alloc_set_with_remainder(
->>>>>>> c0f5471e
         &self,
         procs: &[AnnProc<'ast>],
         remainder: Var<'ast>,
@@ -187,11 +151,7 @@
         slice.chunks_exact(2).map(|kv| (kv[0], kv[1])).collect()
     }
 
-<<<<<<< HEAD
     pub fn alloc_map(&self, pairs: &[AnnProc<'ast>]) -> &Proc<'ast> {
-=======
-    pub(crate) fn alloc_map(&self, pairs: &[AnnProc<'ast>]) -> &Proc<'ast> {
->>>>>>> c0f5471e
         if pairs.is_empty() {
             return self.const_empty_map();
         }
@@ -201,11 +161,7 @@
         }))
     }
 
-<<<<<<< HEAD
     pub fn alloc_map_with_remainder(
-=======
-    pub(crate) fn alloc_map_with_remainder(
->>>>>>> c0f5471e
         &self,
         pairs: &[AnnProc<'ast>],
         remainder: Var<'ast>,
@@ -216,19 +172,11 @@
         }))
     }
 
-<<<<<<< HEAD
     pub fn alloc_var(&self, id: Id<'ast>) -> &Proc<'ast> {
         self.arena.alloc(Proc::ProcVar(Var::Id(id)))
     }
 
     pub fn alloc_par(&self, left: AnnProc<'ast>, right: AnnProc<'ast>) -> &Proc<'ast> {
-=======
-    pub(crate) fn alloc_var(&self, id: Id<'ast>) -> &Proc<'ast> {
-        self.arena.alloc(Proc::ProcVar(Var::Id(id)))
-    }
-
-    pub(crate) fn alloc_par(&self, left: AnnProc<'ast>, right: AnnProc<'ast>) -> &Proc<'ast> {
->>>>>>> c0f5471e
         self.arena.alloc(Proc::Par { left, right })
     }
 
@@ -257,11 +205,7 @@
         })
     }
 
-<<<<<<< HEAD
     pub fn alloc_send(
-=======
-    pub(crate) fn alloc_send(
->>>>>>> c0f5471e
         &self,
         send_type: SendType,
         channel: Name<'ast>,
@@ -274,11 +218,7 @@
         })
     }
 
-<<<<<<< HEAD
     pub fn alloc_for<Rs, Bs>(&self, receipts: Rs, proc: AnnProc<'ast>) -> &Proc<'ast>
-=======
-    pub(crate) fn alloc_for<Rs, Bs>(&self, receipts: Rs, proc: AnnProc<'ast>) -> &Proc<'ast>
->>>>>>> c0f5471e
     where
         Rs: IntoIterator<Item = Bs>,
         Bs: IntoIterator<Item = Bind<'ast>>,
@@ -292,15 +232,7 @@
         })
     }
 
-<<<<<<< HEAD
-    pub fn alloc_match(
-=======
-    pub(crate) fn alloc_match(
->>>>>>> c0f5471e
-        &self,
-        expression: AnnProc<'ast>,
-        cases: &[AnnProc<'ast>],
-    ) -> &Proc<'ast> {
+    pub fn alloc_match(&self, expression: AnnProc<'ast>, cases: &[AnnProc<'ast>]) -> &Proc<'ast> {
         self.arena.alloc(Proc::Match {
             expression,
             cases: cases
@@ -317,16 +249,7 @@
         self.arena.alloc(Proc::Bundle { bundle_type, proc })
     }
 
-<<<<<<< HEAD
-    pub fn alloc_let<Ls>(
-=======
-    pub(crate) fn alloc_let<Ls>(
->>>>>>> c0f5471e
-        &self,
-        bindings: Ls,
-        body: AnnProc<'ast>,
-        concurrent: bool,
-    ) -> &Proc<'ast>
+    pub fn alloc_let<Ls>(&self, bindings: Ls, body: AnnProc<'ast>, concurrent: bool) -> &Proc<'ast>
     where
         Ls: IntoIterator<Item = LetBinding<'ast>>,
     {
@@ -337,19 +260,11 @@
         })
     }
 
-<<<<<<< HEAD
     pub fn alloc_new(&self, proc: AnnProc<'ast>, decls: Vec<NameDecl<'ast>>) -> &Proc<'ast> {
         self.arena.alloc(Proc::New { decls, proc })
     }
 
     pub fn alloc_contract(
-=======
-    pub(crate) fn alloc_new(&self, proc: AnnProc<'ast>, decls: Vec<NameDecl<'ast>>) -> &Proc<'ast> {
-        self.arena.alloc(Proc::New { decls, proc })
-    }
-
-    pub(crate) fn alloc_contract(
->>>>>>> c0f5471e
         &self,
         name: Name<'ast>,
         formals: Names<'ast>,
@@ -387,11 +302,7 @@
         })
     }
 
-<<<<<<< HEAD
-    pub fn alloc_eval(&self, name: AnnName<'ast>) -> &Proc<'ast> {
-=======
-    pub(crate) fn alloc_eval(&self, name: Name<'ast>) -> &Proc<'ast> {
->>>>>>> c0f5471e
+    pub fn alloc_eval(&self, name: Name<'ast>) -> &Proc<'ast> {
         self.arena.alloc(Proc::Eval { name })
     }
 
@@ -408,11 +319,7 @@
         })
     }
 
-<<<<<<< HEAD
     pub fn alloc_binary_exp(
-=======
-    pub(crate) fn alloc_binary_exp(
->>>>>>> c0f5471e
         &self,
         op: BinaryExpOp,
         left: AnnProc<'ast>,
@@ -429,13 +336,12 @@
         self.arena.alloc(Proc::VarRef { kind, var })
     }
 
-<<<<<<< HEAD
     /// Allocate a string in the string arena and return a reference with the AST lifetime
-    /// 
+    ///
     /// This provides a clean alternative to Box::leak for synthetic strings (like generated
     /// variable names) that need to live for the entire AST lifetime. The string is properly
     /// arena-allocated and will be cleaned up when the ASTBuilder is dropped.
-    /// 
+    ///
     /// # Example
     /// ```rust
     /// let name_ref = builder.alloc_str("synthetic_var_name");
@@ -444,7 +350,8 @@
     pub fn alloc_str(&'ast self, s: &str) -> &'ast str {
         let allocated_string = self.string_arena.alloc(s.to_string());
         allocated_string.as_str()
-=======
+    }
+
     #[allow(dead_code)]
     pub(crate) fn chain<G>(
         &'ast self,
@@ -462,6 +369,5 @@
                 last
             })
         })
->>>>>>> c0f5471e
     }
 }