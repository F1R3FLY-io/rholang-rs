--- conflicted
+++ resolved
@@ -1803,7 +1803,6 @@
     fn size_hint(&self) -> (usize, Option<usize>) {
         let remaining = self.back - self.front;
         (remaining, Some(remaining))
-<<<<<<< HEAD
     }
 }
 
@@ -1824,27 +1823,5 @@
     }
 }
 
-=======
-    }
-}
-
-impl<'slice, 'a> DoubleEndedIterator for NamesIter<'slice, 'a> {
-    #[inline(always)]
-    fn next_back(&mut self) -> Option<Self::Item> {
-        if self.front < self.back {
-            self.back -= 1;
-            let i = self.back;
-            unsafe {
-                let proc = self.procs.get_unchecked(i);
-                let quoted = *self.mask.get_unchecked(i);
-                Some(into_name(*proc, quoted))
-            }
-        } else {
-            None
-        }
-    }
-}
-
->>>>>>> 54585a58
 impl<'slice, 'a> ExactSizeIterator for NamesIter<'slice, 'a> {}
 impl<'slice, 'a> FusedIterator for NamesIter<'slice, 'a> {}