--- conflicted
+++ resolved
@@ -80,34 +80,13 @@
 # Run tests for specific workspace member
 cargo test -p shell
 
-# Run tests for the VM crate (rholang-vm)
-cargo test -p rholang-vm
-
-# Run a specific VM integration test file by its binary name (without .rs)
-# Example for tests/bytecode_examples_tests.rs:
-cargo test -p rholang-vm --test bytecode_examples_tests
-
-# Include ignored tests
-cargo test -p rholang-vm -- --include-ignored
-
-# Run specific test module or test name filter
-cargo test <filter-substring>
+# Run specific test module
+cargo test <module_name>
 
 # Run tests and show test coverage
 cargo test --all-features
 ```
 
-<<<<<<< HEAD
-#### Makefile shortcuts for VM tests
-```bash
-# From project root
-make test-vm            # all rholang-vm tests
-make test-vm-all        # include #[ignore] tests
-make test-vm-bin BIN=bytecode_examples_tests ARGS='-- --nocapture'
-```
-
-=======
->>>>>>> d818a3e1
 ### Development Container
 
 For a consistent development environment, this project provides a Docker-based development container with all necessary tools pre-installed.
@@ -254,14 +233,12 @@
 3. Run the full test suite and static analysis
 4. Submit a pull request with comprehensive tests
 
-## 📄 License
-
-[![License: Apache 2.0](https://img.shields.io/badge/License-Apache%202.0-blue.svg)](https://www.apache.org/licenses/LICENSE-2.0)
-
+## License
+
+This project is part of the F1r3fly open-source ecosystem.
 
 ## Resources
 
-- [Rholang Execution Design (Process-Oriented Bytecode)](docs/RHOLANG_EXECUTION_DESIGN.md)
 - [Rholang Official Documentation](https://rholang.org/)
 - [F1r3fly Project](https://github.com/F1R3FLY-io/f1r3fly)
 - [RChain Cooperative](https://rchain.coop/)
