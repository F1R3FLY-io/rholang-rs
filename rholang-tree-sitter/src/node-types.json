[
  {
    "type": "_bundle",
    "named": true,
    "subtypes": [
      {
        "type": "bundle_equiv",
        "named": true
      },
      {
        "type": "bundle_read",
        "named": true
      },
      {
        "type": "bundle_read_write",
        "named": true
      },
      {
        "type": "bundle_write",
        "named": true
      }
    ]
  },
  {
    "type": "_let_decls",
    "named": true,
    "subtypes": [
      {
        "type": "conc_decls",
        "named": true
      },
      {
        "type": "linear_decls",
        "named": true
      }
    ]
  },
  {
    "type": "_literal",
    "named": true,
    "subtypes": [
      {
        "type": "bool_literal",
        "named": true
      },
      {
        "type": "long_literal",
        "named": true
      },
      {
        "type": "string_literal",
        "named": true
      },
      {
        "type": "uri_literal",
        "named": true
      }
    ]
  },
  {
    "type": "_proc_var",
    "named": true,
    "subtypes": [
      {
        "type": "var",
        "named": true
      },
      {
        "type": "wildcard",
        "named": true
      }
    ]
  },
  {
    "type": "_send_type",
    "named": true,
    "subtypes": [
      {
        "type": "send_multiple",
        "named": true
      },
      {
        "type": "send_single",
        "named": true
      }
    ]
  },
  {
    "type": "_source",
    "named": true,
    "subtypes": [
      {
        "type": "receive_send_source",
        "named": true
      },
      {
        "type": "send_receive_source",
        "named": true
      },
      {
        "type": "simple_source",
        "named": true
      }
    ]
  },
  {
    "type": "add",
    "named": true,
    "fields": {},
    "children": {
      "multiple": true,
      "required": true,
      "types": [
        {
          "type": "_literal",
          "named": true
        },
        {
          "type": "_proc_var",
          "named": true
        },
        {
          "type": "add",
          "named": true
        },
        {
          "type": "and",
          "named": true
        },
        {
          "type": "block",
          "named": true
        },
        {
          "type": "bundle",
          "named": true
        },
        {
          "type": "choice",
          "named": true
        },
        {
          "type": "collection",
          "named": true
        },
        {
          "type": "concat",
          "named": true
        },
        {
          "type": "conjunction",
          "named": true
        },
        {
          "type": "contract",
          "named": true
        },
        {
          "type": "diff",
          "named": true
        },
        {
          "type": "disjunction",
          "named": true
        },
        {
          "type": "div",
          "named": true
        },
        {
          "type": "eq",
          "named": true
        },
        {
          "type": "eval",
          "named": true
        },
        {
          "type": "gt",
          "named": true
        },
        {
          "type": "gte",
          "named": true
        },
        {
          "type": "ifElse",
          "named": true
        },
        {
          "type": "input",
          "named": true
        },
        {
          "type": "interpolation",
          "named": true
        },
        {
          "type": "let",
          "named": true
        },
        {
          "type": "lt",
          "named": true
        },
        {
          "type": "lte",
          "named": true
        },
        {
          "type": "match",
          "named": true
        },
        {
          "type": "matches",
          "named": true
        },
        {
          "type": "method",
          "named": true
        },
        {
          "type": "mod",
          "named": true
        },
        {
          "type": "mult",
          "named": true
        },
        {
          "type": "neg",
          "named": true
        },
        {
          "type": "negation",
          "named": true
        },
        {
          "type": "neq",
          "named": true
        },
        {
          "type": "new",
          "named": true
        },
        {
          "type": "nil",
          "named": true
        },
        {
          "type": "not",
          "named": true
        },
        {
          "type": "or",
          "named": true
        },
        {
          "type": "par",
          "named": true
        },
        {
          "type": "send",
          "named": true
        },
        {
          "type": "send_sync",
          "named": true
        },
        {
          "type": "simple_type",
          "named": true
        },
        {
          "type": "sub",
          "named": true
        },
        {
          "type": "unit",
          "named": true
        },
        {
          "type": "var_ref",
          "named": true
        }
      ]
    }
  },
  {
    "type": "and",
    "named": true,
    "fields": {},
    "children": {
      "multiple": true,
      "required": true,
      "types": [
        {
          "type": "_literal",
          "named": true
        },
        {
          "type": "_proc_var",
          "named": true
        },
        {
          "type": "add",
          "named": true
        },
        {
          "type": "and",
          "named": true
        },
        {
          "type": "block",
          "named": true
        },
        {
          "type": "bundle",
          "named": true
        },
        {
          "type": "choice",
          "named": true
        },
        {
          "type": "collection",
          "named": true
        },
        {
          "type": "concat",
          "named": true
        },
        {
          "type": "conjunction",
          "named": true
        },
        {
          "type": "contract",
          "named": true
        },
        {
          "type": "diff",
          "named": true
        },
        {
          "type": "disjunction",
          "named": true
        },
        {
          "type": "div",
          "named": true
        },
        {
          "type": "eq",
          "named": true
        },
        {
          "type": "eval",
          "named": true
        },
        {
          "type": "gt",
          "named": true
        },
        {
          "type": "gte",
          "named": true
        },
        {
          "type": "ifElse",
          "named": true
        },
        {
          "type": "input",
          "named": true
        },
        {
          "type": "interpolation",
          "named": true
        },
        {
          "type": "let",
          "named": true
        },
        {
          "type": "lt",
          "named": true
        },
        {
          "type": "lte",
          "named": true
        },
        {
          "type": "match",
          "named": true
        },
        {
          "type": "matches",
          "named": true
        },
        {
          "type": "method",
          "named": true
        },
        {
          "type": "mod",
          "named": true
        },
        {
          "type": "mult",
          "named": true
        },
        {
          "type": "neg",
          "named": true
        },
        {
          "type": "negation",
          "named": true
        },
        {
          "type": "neq",
          "named": true
        },
        {
          "type": "new",
          "named": true
        },
        {
          "type": "nil",
          "named": true
        },
        {
          "type": "not",
          "named": true
        },
        {
          "type": "or",
          "named": true
        },
        {
          "type": "par",
          "named": true
        },
        {
          "type": "send",
          "named": true
        },
        {
          "type": "send_sync",
          "named": true
        },
        {
          "type": "simple_type",
          "named": true
        },
        {
          "type": "sub",
          "named": true
        },
        {
          "type": "unit",
          "named": true
        },
        {
          "type": "var_ref",
          "named": true
        }
      ]
    }
  },
  {
    "type": "args",
    "named": true,
    "fields": {},
    "children": {
      "multiple": true,
      "required": false,
      "types": [
        {
          "type": "_literal",
          "named": true
        },
        {
          "type": "_proc_var",
          "named": true
        },
        {
          "type": "add",
          "named": true
        },
        {
          "type": "and",
          "named": true
        },
        {
          "type": "block",
          "named": true
        },
        {
          "type": "bundle",
          "named": true
        },
        {
          "type": "choice",
          "named": true
        },
        {
          "type": "collection",
          "named": true
        },
        {
          "type": "concat",
          "named": true
        },
        {
          "type": "conjunction",
          "named": true
        },
        {
          "type": "contract",
          "named": true
        },
        {
          "type": "diff",
          "named": true
        },
        {
          "type": "disjunction",
          "named": true
        },
        {
          "type": "div",
          "named": true
        },
        {
          "type": "eq",
          "named": true
        },
        {
          "type": "eval",
          "named": true
        },
        {
          "type": "gt",
          "named": true
        },
        {
          "type": "gte",
          "named": true
        },
        {
          "type": "ifElse",
          "named": true
        },
        {
          "type": "input",
          "named": true
        },
        {
          "type": "interpolation",
          "named": true
        },
        {
          "type": "let",
          "named": true
        },
        {
          "type": "lt",
          "named": true
        },
        {
          "type": "lte",
          "named": true
        },
        {
          "type": "match",
          "named": true
        },
        {
          "type": "matches",
          "named": true
        },
        {
          "type": "method",
          "named": true
        },
        {
          "type": "mod",
          "named": true
        },
        {
          "type": "mult",
          "named": true
        },
        {
          "type": "neg",
          "named": true
        },
        {
          "type": "negation",
          "named": true
        },
        {
          "type": "neq",
          "named": true
        },
        {
          "type": "new",
          "named": true
        },
        {
          "type": "nil",
          "named": true
        },
        {
          "type": "not",
          "named": true
        },
        {
          "type": "or",
          "named": true
        },
        {
          "type": "par",
          "named": true
        },
        {
          "type": "send",
          "named": true
        },
        {
          "type": "send_sync",
          "named": true
        },
        {
          "type": "simple_type",
          "named": true
        },
        {
          "type": "sub",
          "named": true
        },
        {
          "type": "unit",
          "named": true
        },
        {
          "type": "var_ref",
          "named": true
        }
      ]
    }
  },
  {
    "type": "block",
    "named": true,
    "fields": {},
    "children": {
      "multiple": false,
      "required": true,
      "types": [
        {
          "type": "_literal",
          "named": true
        },
        {
          "type": "_proc_var",
          "named": true
        },
        {
          "type": "add",
          "named": true
        },
        {
          "type": "and",
          "named": true
        },
        {
          "type": "block",
          "named": true
        },
        {
          "type": "bundle",
          "named": true
        },
        {
          "type": "choice",
          "named": true
        },
        {
          "type": "collection",
          "named": true
        },
        {
          "type": "concat",
          "named": true
        },
        {
          "type": "conjunction",
          "named": true
        },
        {
          "type": "contract",
          "named": true
        },
        {
          "type": "diff",
          "named": true
        },
        {
          "type": "disjunction",
          "named": true
        },
        {
          "type": "div",
          "named": true
        },
        {
          "type": "eq",
          "named": true
        },
        {
          "type": "eval",
          "named": true
        },
        {
          "type": "gt",
          "named": true
        },
        {
          "type": "gte",
          "named": true
        },
        {
          "type": "ifElse",
          "named": true
        },
        {
          "type": "input",
          "named": true
        },
        {
          "type": "interpolation",
          "named": true
        },
        {
          "type": "let",
          "named": true
        },
        {
          "type": "lt",
          "named": true
        },
        {
          "type": "lte",
          "named": true
        },
        {
          "type": "match",
          "named": true
        },
        {
          "type": "matches",
          "named": true
        },
        {
          "type": "method",
          "named": true
        },
        {
          "type": "mod",
          "named": true
        },
        {
          "type": "mult",
          "named": true
        },
        {
          "type": "neg",
          "named": true
        },
        {
          "type": "negation",
          "named": true
        },
        {
          "type": "neq",
          "named": true
        },
        {
          "type": "new",
          "named": true
        },
        {
          "type": "nil",
          "named": true
        },
        {
          "type": "not",
          "named": true
        },
        {
          "type": "or",
          "named": true
        },
        {
          "type": "par",
          "named": true
        },
        {
          "type": "send",
          "named": true
        },
        {
          "type": "send_sync",
          "named": true
        },
        {
          "type": "simple_type",
          "named": true
        },
        {
          "type": "sub",
          "named": true
        },
        {
          "type": "unit",
          "named": true
        },
        {
          "type": "var_ref",
          "named": true
        }
      ]
    }
  },
  {
    "type": "bool_literal",
    "named": true,
    "fields": {}
  },
  {
    "type": "branch",
    "named": true,
    "fields": {
      "pattern": {
        "multiple": true,
        "required": true,
        "types": [
          {
            "type": ";",
            "named": false
          },
          {
            "type": "linear_bind",
            "named": true
          }
        ]
      },
      "proc": {
        "multiple": true,
        "required": true,
        "types": [
          {
            "type": "(",
            "named": false
          },
          {
            "type": ")",
            "named": false
          },
          {
            "type": "_literal",
            "named": true
          },
          {
            "type": "_proc_var",
            "named": true
          },
          {
            "type": "add",
            "named": true
          },
          {
            "type": "and",
            "named": true
          },
          {
            "type": "block",
            "named": true
          },
          {
            "type": "collection",
            "named": true
          },
          {
            "type": "concat",
            "named": true
          },
          {
            "type": "conjunction",
            "named": true
          },
          {
            "type": "diff",
            "named": true
          },
          {
            "type": "disjunction",
            "named": true
          },
          {
            "type": "div",
            "named": true
          },
          {
            "type": "eq",
            "named": true
          },
          {
            "type": "eval",
            "named": true
          },
          {
            "type": "gt",
            "named": true
          },
          {
            "type": "gte",
            "named": true
          },
          {
            "type": "interpolation",
            "named": true
          },
          {
            "type": "lt",
            "named": true
          },
          {
            "type": "lte",
            "named": true
          },
          {
            "type": "matches",
            "named": true
          },
          {
            "type": "method",
            "named": true
          },
          {
            "type": "mod",
            "named": true
          },
          {
            "type": "mult",
            "named": true
          },
          {
            "type": "neg",
            "named": true
          },
          {
            "type": "negation",
            "named": true
          },
          {
            "type": "neq",
            "named": true
          },
          {
            "type": "nil",
            "named": true
          },
          {
            "type": "not",
            "named": true
          },
          {
            "type": "or",
            "named": true
          },
          {
            "type": "send",
            "named": true
          },
          {
            "type": "simple_type",
            "named": true
          },
          {
            "type": "sub",
            "named": true
          },
          {
            "type": "unit",
            "named": true
          },
          {
            "type": "var_ref",
            "named": true
          }
        ]
      }
    }
  },
  {
    "type": "branches",
    "named": true,
    "fields": {},
    "children": {
      "multiple": true,
      "required": true,
      "types": [
        {
          "type": "branch",
          "named": true
        }
      ]
    }
  },
  {
    "type": "bundle",
    "named": true,
    "fields": {
      "bundle_type": {
        "multiple": false,
        "required": true,
        "types": [
          {
            "type": "_bundle",
            "named": true
          }
        ]
      },
      "proc": {
        "multiple": false,
        "required": true,
        "types": [
          {
            "type": "block",
            "named": true
          }
        ]
      }
    }
  },
  {
    "type": "case",
    "named": true,
    "fields": {
      "pattern": {
        "multiple": true,
        "required": true,
        "types": [
          {
            "type": "(",
            "named": false
          },
          {
            "type": ")",
            "named": false
          },
          {
            "type": "_literal",
            "named": true
          },
          {
            "type": "_proc_var",
            "named": true
          },
          {
            "type": "add",
            "named": true
          },
          {
            "type": "and",
            "named": true
          },
          {
            "type": "block",
            "named": true
          },
          {
            "type": "bundle",
            "named": true
          },
          {
            "type": "choice",
            "named": true
          },
          {
            "type": "collection",
            "named": true
          },
          {
            "type": "concat",
            "named": true
          },
          {
            "type": "conjunction",
            "named": true
          },
          {
            "type": "contract",
            "named": true
          },
          {
            "type": "diff",
            "named": true
          },
          {
            "type": "disjunction",
            "named": true
          },
          {
            "type": "div",
            "named": true
          },
          {
            "type": "eq",
            "named": true
          },
          {
            "type": "eval",
            "named": true
          },
          {
            "type": "gt",
            "named": true
          },
          {
            "type": "gte",
            "named": true
          },
          {
            "type": "ifElse",
            "named": true
          },
          {
            "type": "input",
            "named": true
          },
          {
            "type": "interpolation",
            "named": true
          },
          {
            "type": "let",
            "named": true
          },
          {
            "type": "lt",
            "named": true
          },
          {
            "type": "lte",
            "named": true
          },
          {
            "type": "match",
            "named": true
          },
          {
            "type": "matches",
            "named": true
          },
          {
            "type": "method",
            "named": true
          },
          {
            "type": "mod",
            "named": true
          },
          {
            "type": "mult",
            "named": true
          },
          {
            "type": "neg",
            "named": true
          },
          {
            "type": "negation",
            "named": true
          },
          {
            "type": "neq",
            "named": true
          },
          {
            "type": "new",
            "named": true
          },
          {
            "type": "nil",
            "named": true
          },
          {
            "type": "not",
            "named": true
          },
          {
            "type": "or",
            "named": true
          },
          {
            "type": "par",
            "named": true
          },
          {
            "type": "send",
            "named": true
          },
          {
            "type": "send_sync",
            "named": true
          },
          {
            "type": "simple_type",
            "named": true
          },
          {
            "type": "sub",
            "named": true
          },
          {
            "type": "unit",
            "named": true
          },
          {
            "type": "var_ref",
            "named": true
          }
        ]
      },
      "proc": {
        "multiple": true,
        "required": true,
        "types": [
          {
            "type": "(",
            "named": false
          },
          {
            "type": ")",
            "named": false
          },
          {
            "type": "_literal",
            "named": true
          },
          {
            "type": "_proc_var",
            "named": true
          },
          {
            "type": "add",
            "named": true
          },
          {
            "type": "and",
            "named": true
          },
          {
            "type": "block",
            "named": true
          },
          {
            "type": "bundle",
            "named": true
          },
          {
            "type": "choice",
            "named": true
          },
          {
            "type": "collection",
            "named": true
          },
          {
            "type": "concat",
            "named": true
          },
          {
            "type": "conjunction",
            "named": true
          },
          {
            "type": "contract",
            "named": true
          },
          {
            "type": "diff",
            "named": true
          },
          {
            "type": "disjunction",
            "named": true
          },
          {
            "type": "div",
            "named": true
          },
          {
            "type": "eq",
            "named": true
          },
          {
            "type": "eval",
            "named": true
          },
          {
            "type": "gt",
            "named": true
          },
          {
            "type": "gte",
            "named": true
          },
          {
            "type": "ifElse",
            "named": true
          },
          {
            "type": "input",
            "named": true
          },
          {
            "type": "interpolation",
            "named": true
          },
          {
            "type": "let",
            "named": true
          },
          {
            "type": "lt",
            "named": true
          },
          {
            "type": "lte",
            "named": true
          },
          {
            "type": "match",
            "named": true
          },
          {
            "type": "matches",
            "named": true
          },
          {
            "type": "method",
            "named": true
          },
          {
            "type": "mod",
            "named": true
          },
          {
            "type": "mult",
            "named": true
          },
          {
            "type": "neg",
            "named": true
          },
          {
            "type": "negation",
            "named": true
          },
          {
            "type": "neq",
            "named": true
          },
          {
            "type": "new",
            "named": true
          },
          {
            "type": "nil",
            "named": true
          },
          {
            "type": "not",
            "named": true
          },
          {
            "type": "or",
            "named": true
          },
          {
            "type": "par",
            "named": true
          },
          {
            "type": "send",
            "named": true
          },
          {
            "type": "send_sync",
            "named": true
          },
          {
            "type": "simple_type",
            "named": true
          },
          {
            "type": "sub",
            "named": true
          },
          {
            "type": "unit",
            "named": true
          },
          {
            "type": "var_ref",
            "named": true
          }
        ]
      }
    }
  },
  {
    "type": "cases",
    "named": true,
    "fields": {},
    "children": {
      "multiple": true,
      "required": true,
      "types": [
        {
          "type": "case",
          "named": true
        }
      ]
    }
  },
  {
    "type": "choice",
    "named": true,
    "fields": {
      "branches": {
        "multiple": false,
        "required": true,
        "types": [
          {
            "type": "branches",
            "named": true
          }
        ]
      }
    }
  },
  {
    "type": "collection",
    "named": true,
    "fields": {},
    "children": {
      "multiple": false,
      "required": true,
      "types": [
        {
          "type": "list",
          "named": true
        },
        {
          "type": "map",
          "named": true
        },
        {
          "type": "set",
          "named": true
        },
        {
          "type": "tuple",
          "named": true
        }
      ]
    }
  },
  {
    "type": "conc_decls",
    "named": true,
    "fields": {},
    "children": {
      "multiple": true,
      "required": true,
      "types": [
        {
          "type": "decl",
          "named": true
        },
        {
          "type": "let_var_decl",
          "named": true
        }
      ]
    }
  },
  {
    "type": "concat",
    "named": true,
    "fields": {},
    "children": {
      "multiple": true,
      "required": true,
      "types": [
        {
          "type": "_literal",
          "named": true
        },
        {
          "type": "_proc_var",
          "named": true
        },
        {
          "type": "add",
          "named": true
        },
        {
          "type": "and",
          "named": true
        },
        {
          "type": "block",
          "named": true
        },
        {
          "type": "bundle",
          "named": true
        },
        {
          "type": "choice",
          "named": true
        },
        {
          "type": "collection",
          "named": true
        },
        {
          "type": "concat",
          "named": true
        },
        {
          "type": "conjunction",
          "named": true
        },
        {
          "type": "contract",
          "named": true
        },
        {
          "type": "diff",
          "named": true
        },
        {
          "type": "disjunction",
          "named": true
        },
        {
          "type": "div",
          "named": true
        },
        {
          "type": "eq",
          "named": true
        },
        {
          "type": "eval",
          "named": true
        },
        {
          "type": "gt",
          "named": true
        },
        {
          "type": "gte",
          "named": true
        },
        {
          "type": "ifElse",
          "named": true
        },
        {
          "type": "input",
          "named": true
        },
        {
          "type": "interpolation",
          "named": true
        },
        {
          "type": "let",
          "named": true
        },
        {
          "type": "lt",
          "named": true
        },
        {
          "type": "lte",
          "named": true
        },
        {
          "type": "match",
          "named": true
        },
        {
          "type": "matches",
          "named": true
        },
        {
          "type": "method",
          "named": true
        },
        {
          "type": "mod",
          "named": true
        },
        {
          "type": "mult",
          "named": true
        },
        {
          "type": "neg",
          "named": true
        },
        {
          "type": "negation",
          "named": true
        },
        {
          "type": "neq",
          "named": true
        },
        {
          "type": "new",
          "named": true
        },
        {
          "type": "nil",
          "named": true
        },
        {
          "type": "not",
          "named": true
        },
        {
          "type": "or",
          "named": true
        },
        {
          "type": "par",
          "named": true
        },
        {
          "type": "send",
          "named": true
        },
        {
          "type": "send_sync",
          "named": true
        },
        {
          "type": "simple_type",
          "named": true
        },
        {
          "type": "sub",
          "named": true
        },
        {
          "type": "unit",
          "named": true
        },
        {
          "type": "var_ref",
          "named": true
        }
      ]
    }
  },
  {
    "type": "conjunction",
    "named": true,
    "fields": {},
    "children": {
      "multiple": true,
      "required": true,
      "types": [
        {
          "type": "_literal",
          "named": true
        },
        {
          "type": "_proc_var",
          "named": true
        },
        {
          "type": "add",
          "named": true
        },
        {
          "type": "and",
          "named": true
        },
        {
          "type": "block",
          "named": true
        },
        {
          "type": "bundle",
          "named": true
        },
        {
          "type": "choice",
          "named": true
        },
        {
          "type": "collection",
          "named": true
        },
        {
          "type": "concat",
          "named": true
        },
        {
          "type": "conjunction",
          "named": true
        },
        {
          "type": "contract",
          "named": true
        },
        {
          "type": "diff",
          "named": true
        },
        {
          "type": "disjunction",
          "named": true
        },
        {
          "type": "div",
          "named": true
        },
        {
          "type": "eq",
          "named": true
        },
        {
          "type": "eval",
          "named": true
        },
        {
          "type": "gt",
          "named": true
        },
        {
          "type": "gte",
          "named": true
        },
        {
          "type": "ifElse",
          "named": true
        },
        {
          "type": "input",
          "named": true
        },
        {
          "type": "interpolation",
          "named": true
        },
        {
          "type": "let",
          "named": true
        },
        {
          "type": "lt",
          "named": true
        },
        {
          "type": "lte",
          "named": true
        },
        {
          "type": "match",
          "named": true
        },
        {
          "type": "matches",
          "named": true
        },
        {
          "type": "method",
          "named": true
        },
        {
          "type": "mod",
          "named": true
        },
        {
          "type": "mult",
          "named": true
        },
        {
          "type": "neg",
          "named": true
        },
        {
          "type": "negation",
          "named": true
        },
        {
          "type": "neq",
          "named": true
        },
        {
          "type": "new",
          "named": true
        },
        {
          "type": "nil",
          "named": true
        },
        {
          "type": "not",
          "named": true
        },
        {
          "type": "or",
          "named": true
        },
        {
          "type": "par",
          "named": true
        },
        {
          "type": "send",
          "named": true
        },
        {
          "type": "send_sync",
          "named": true
        },
        {
          "type": "simple_type",
          "named": true
        },
        {
          "type": "sub",
          "named": true
        },
        {
          "type": "unit",
          "named": true
        },
        {
          "type": "var_ref",
          "named": true
        }
      ]
    }
  },
  {
    "type": "contract",
    "named": true,
    "fields": {
      "formals": {
        "multiple": false,
        "required": false,
        "types": [
          {
            "type": "names",
            "named": true
          }
        ]
      },
      "name": {
        "multiple": false,
        "required": true,
        "types": [
          {
            "type": "_proc_var",
            "named": true
          },
          {
            "type": "quote",
            "named": true
          }
        ]
      },
      "proc": {
        "multiple": false,
        "required": true,
        "types": [
          {
            "type": "block",
            "named": true
          }
        ]
      }
    }
  },
  {
    "type": "decl",
    "named": true,
    "fields": {
      "names": {
        "multiple": false,
        "required": true,
        "types": [
          {
            "type": "names",
            "named": true
          }
        ]
      },
      "procs": {
        "multiple": true,
        "required": true,
        "types": [
          {
            "type": "procs",
            "named": true
          }
        ]
      }
    }
  },
  {
    "type": "diff",
    "named": true,
    "fields": {},
    "children": {
      "multiple": true,
      "required": true,
      "types": [
        {
          "type": "_literal",
          "named": true
        },
        {
          "type": "_proc_var",
          "named": true
        },
        {
          "type": "add",
          "named": true
        },
        {
          "type": "and",
          "named": true
        },
        {
          "type": "block",
          "named": true
        },
        {
          "type": "bundle",
          "named": true
        },
        {
          "type": "choice",
          "named": true
        },
        {
          "type": "collection",
          "named": true
        },
        {
          "type": "concat",
          "named": true
        },
        {
          "type": "conjunction",
          "named": true
        },
        {
          "type": "contract",
          "named": true
        },
        {
          "type": "diff",
          "named": true
        },
        {
          "type": "disjunction",
          "named": true
        },
        {
          "type": "div",
          "named": true
        },
        {
          "type": "eq",
          "named": true
        },
        {
          "type": "eval",
          "named": true
        },
        {
          "type": "gt",
          "named": true
        },
        {
          "type": "gte",
          "named": true
        },
        {
          "type": "ifElse",
          "named": true
        },
        {
          "type": "input",
          "named": true
        },
        {
          "type": "interpolation",
          "named": true
        },
        {
          "type": "let",
          "named": true
        },
        {
          "type": "lt",
          "named": true
        },
        {
          "type": "lte",
          "named": true
        },
        {
          "type": "match",
          "named": true
        },
        {
          "type": "matches",
          "named": true
        },
        {
          "type": "method",
          "named": true
        },
        {
          "type": "mod",
          "named": true
        },
        {
          "type": "mult",
          "named": true
        },
        {
          "type": "neg",
          "named": true
        },
        {
          "type": "negation",
          "named": true
        },
        {
          "type": "neq",
          "named": true
        },
        {
          "type": "new",
          "named": true
        },
        {
          "type": "nil",
          "named": true
        },
        {
          "type": "not",
          "named": true
        },
        {
          "type": "or",
          "named": true
        },
        {
          "type": "par",
          "named": true
        },
        {
          "type": "send",
          "named": true
        },
        {
          "type": "send_sync",
          "named": true
        },
        {
          "type": "simple_type",
          "named": true
        },
        {
          "type": "sub",
          "named": true
        },
        {
          "type": "unit",
          "named": true
        },
        {
          "type": "var_ref",
          "named": true
        }
      ]
    }
  },
  {
    "type": "disjunction",
    "named": true,
    "fields": {},
    "children": {
      "multiple": true,
      "required": true,
      "types": [
        {
          "type": "_literal",
          "named": true
        },
        {
          "type": "_proc_var",
          "named": true
        },
        {
          "type": "add",
          "named": true
        },
        {
          "type": "and",
          "named": true
        },
        {
          "type": "block",
          "named": true
        },
        {
          "type": "bundle",
          "named": true
        },
        {
          "type": "choice",
          "named": true
        },
        {
          "type": "collection",
          "named": true
        },
        {
          "type": "concat",
          "named": true
        },
        {
          "type": "conjunction",
          "named": true
        },
        {
          "type": "contract",
          "named": true
        },
        {
          "type": "diff",
          "named": true
        },
        {
          "type": "disjunction",
          "named": true
        },
        {
          "type": "div",
          "named": true
        },
        {
          "type": "eq",
          "named": true
        },
        {
          "type": "eval",
          "named": true
        },
        {
          "type": "gt",
          "named": true
        },
        {
          "type": "gte",
          "named": true
        },
        {
          "type": "ifElse",
          "named": true
        },
        {
          "type": "input",
          "named": true
        },
        {
          "type": "interpolation",
          "named": true
        },
        {
          "type": "let",
          "named": true
        },
        {
          "type": "lt",
          "named": true
        },
        {
          "type": "lte",
          "named": true
        },
        {
          "type": "match",
          "named": true
        },
        {
          "type": "matches",
          "named": true
        },
        {
          "type": "method",
          "named": true
        },
        {
          "type": "mod",
          "named": true
        },
        {
          "type": "mult",
          "named": true
        },
        {
          "type": "neg",
          "named": true
        },
        {
          "type": "negation",
          "named": true
        },
        {
          "type": "neq",
          "named": true
        },
        {
          "type": "new",
          "named": true
        },
        {
          "type": "nil",
          "named": true
        },
        {
          "type": "not",
          "named": true
        },
        {
          "type": "or",
          "named": true
        },
        {
          "type": "par",
          "named": true
        },
        {
          "type": "send",
          "named": true
        },
        {
          "type": "send_sync",
          "named": true
        },
        {
          "type": "simple_type",
          "named": true
        },
        {
          "type": "sub",
          "named": true
        },
        {
          "type": "unit",
          "named": true
        },
        {
          "type": "var_ref",
          "named": true
        }
      ]
    }
  },
  {
    "type": "div",
    "named": true,
    "fields": {},
    "children": {
      "multiple": true,
      "required": true,
      "types": [
        {
          "type": "_literal",
          "named": true
        },
        {
          "type": "_proc_var",
          "named": true
        },
        {
          "type": "add",
          "named": true
        },
        {
          "type": "and",
          "named": true
        },
        {
          "type": "block",
          "named": true
        },
        {
          "type": "bundle",
          "named": true
        },
        {
          "type": "choice",
          "named": true
        },
        {
          "type": "collection",
          "named": true
        },
        {
          "type": "concat",
          "named": true
        },
        {
          "type": "conjunction",
          "named": true
        },
        {
          "type": "contract",
          "named": true
        },
        {
          "type": "diff",
          "named": true
        },
        {
          "type": "disjunction",
          "named": true
        },
        {
          "type": "div",
          "named": true
        },
        {
          "type": "eq",
          "named": true
        },
        {
          "type": "eval",
          "named": true
        },
        {
          "type": "gt",
          "named": true
        },
        {
          "type": "gte",
          "named": true
        },
        {
          "type": "ifElse",
          "named": true
        },
        {
          "type": "input",
          "named": true
        },
        {
          "type": "interpolation",
          "named": true
        },
        {
          "type": "let",
          "named": true
        },
        {
          "type": "lt",
          "named": true
        },
        {
          "type": "lte",
          "named": true
        },
        {
          "type": "match",
          "named": true
        },
        {
          "type": "matches",
          "named": true
        },
        {
          "type": "method",
          "named": true
        },
        {
          "type": "mod",
          "named": true
        },
        {
          "type": "mult",
          "named": true
        },
        {
          "type": "neg",
          "named": true
        },
        {
          "type": "negation",
          "named": true
        },
        {
          "type": "neq",
          "named": true
        },
        {
          "type": "new",
          "named": true
        },
        {
          "type": "nil",
          "named": true
        },
        {
          "type": "not",
          "named": true
        },
        {
          "type": "or",
          "named": true
        },
        {
          "type": "par",
          "named": true
        },
        {
          "type": "send",
          "named": true
        },
        {
          "type": "send_sync",
          "named": true
        },
        {
          "type": "simple_type",
          "named": true
        },
        {
          "type": "sub",
          "named": true
        },
        {
          "type": "unit",
          "named": true
        },
        {
          "type": "var_ref",
          "named": true
        }
      ]
    }
  },
  {
    "type": "empty_cont",
    "named": true,
    "fields": {}
  },
  {
    "type": "eq",
    "named": true,
    "fields": {},
    "children": {
      "multiple": true,
      "required": true,
      "types": [
        {
          "type": "_literal",
          "named": true
        },
        {
          "type": "_proc_var",
          "named": true
        },
        {
          "type": "add",
          "named": true
        },
        {
          "type": "and",
          "named": true
        },
        {
          "type": "block",
          "named": true
        },
        {
          "type": "bundle",
          "named": true
        },
        {
          "type": "choice",
          "named": true
        },
        {
          "type": "collection",
          "named": true
        },
        {
          "type": "concat",
          "named": true
        },
        {
          "type": "conjunction",
          "named": true
        },
        {
          "type": "contract",
          "named": true
        },
        {
          "type": "diff",
          "named": true
        },
        {
          "type": "disjunction",
          "named": true
        },
        {
          "type": "div",
          "named": true
        },
        {
          "type": "eq",
          "named": true
        },
        {
          "type": "eval",
          "named": true
        },
        {
          "type": "gt",
          "named": true
        },
        {
          "type": "gte",
          "named": true
        },
        {
          "type": "ifElse",
          "named": true
        },
        {
          "type": "input",
          "named": true
        },
        {
          "type": "interpolation",
          "named": true
        },
        {
          "type": "let",
          "named": true
        },
        {
          "type": "lt",
          "named": true
        },
        {
          "type": "lte",
          "named": true
        },
        {
          "type": "match",
          "named": true
        },
        {
          "type": "matches",
          "named": true
        },
        {
          "type": "method",
          "named": true
        },
        {
          "type": "mod",
          "named": true
        },
        {
          "type": "mult",
          "named": true
        },
        {
          "type": "neg",
          "named": true
        },
        {
          "type": "negation",
          "named": true
        },
        {
          "type": "neq",
          "named": true
        },
        {
          "type": "new",
          "named": true
        },
        {
          "type": "nil",
          "named": true
        },
        {
          "type": "not",
          "named": true
        },
        {
          "type": "or",
          "named": true
        },
        {
          "type": "par",
          "named": true
        },
        {
          "type": "send",
          "named": true
        },
        {
          "type": "send_sync",
          "named": true
        },
        {
          "type": "simple_type",
          "named": true
        },
        {
          "type": "sub",
          "named": true
        },
        {
          "type": "unit",
          "named": true
        },
        {
          "type": "var_ref",
          "named": true
        }
      ]
    }
  },
  {
    "type": "eval",
    "named": true,
    "fields": {},
    "children": {
      "multiple": false,
      "required": true,
      "types": [
        {
          "type": "_proc_var",
          "named": true
        },
        {
          "type": "quote",
          "named": true
        }
      ]
    }
  },
  {
    "type": "gt",
    "named": true,
    "fields": {},
    "children": {
      "multiple": true,
      "required": true,
      "types": [
        {
          "type": "_literal",
          "named": true
        },
        {
          "type": "_proc_var",
          "named": true
        },
        {
          "type": "add",
          "named": true
        },
        {
          "type": "and",
          "named": true
        },
        {
          "type": "block",
          "named": true
        },
        {
          "type": "bundle",
          "named": true
        },
        {
          "type": "choice",
          "named": true
        },
        {
          "type": "collection",
          "named": true
        },
        {
          "type": "concat",
          "named": true
        },
        {
          "type": "conjunction",
          "named": true
        },
        {
          "type": "contract",
          "named": true
        },
        {
          "type": "diff",
          "named": true
        },
        {
          "type": "disjunction",
          "named": true
        },
        {
          "type": "div",
          "named": true
        },
        {
          "type": "eq",
          "named": true
        },
        {
          "type": "eval",
          "named": true
        },
        {
          "type": "gt",
          "named": true
        },
        {
          "type": "gte",
          "named": true
        },
        {
          "type": "ifElse",
          "named": true
        },
        {
          "type": "input",
          "named": true
        },
        {
          "type": "interpolation",
          "named": true
        },
        {
          "type": "let",
          "named": true
        },
        {
          "type": "lt",
          "named": true
        },
        {
          "type": "lte",
          "named": true
        },
        {
          "type": "match",
          "named": true
        },
        {
          "type": "matches",
          "named": true
        },
        {
          "type": "method",
          "named": true
        },
        {
          "type": "mod",
          "named": true
        },
        {
          "type": "mult",
          "named": true
        },
        {
          "type": "neg",
          "named": true
        },
        {
          "type": "negation",
          "named": true
        },
        {
          "type": "neq",
          "named": true
        },
        {
          "type": "new",
          "named": true
        },
        {
          "type": "nil",
          "named": true
        },
        {
          "type": "not",
          "named": true
        },
        {
          "type": "or",
          "named": true
        },
        {
          "type": "par",
          "named": true
        },
        {
          "type": "send",
          "named": true
        },
        {
          "type": "send_sync",
          "named": true
        },
        {
          "type": "simple_type",
          "named": true
        },
        {
          "type": "sub",
          "named": true
        },
        {
          "type": "unit",
          "named": true
        },
        {
          "type": "var_ref",
          "named": true
        }
      ]
    }
  },
  {
    "type": "gte",
    "named": true,
    "fields": {},
    "children": {
      "multiple": true,
      "required": true,
      "types": [
        {
          "type": "_literal",
          "named": true
        },
        {
          "type": "_proc_var",
          "named": true
        },
        {
          "type": "add",
          "named": true
        },
        {
          "type": "and",
          "named": true
        },
        {
          "type": "block",
          "named": true
        },
        {
          "type": "bundle",
          "named": true
        },
        {
          "type": "choice",
          "named": true
        },
        {
          "type": "collection",
          "named": true
        },
        {
          "type": "concat",
          "named": true
        },
        {
          "type": "conjunction",
          "named": true
        },
        {
          "type": "contract",
          "named": true
        },
        {
          "type": "diff",
          "named": true
        },
        {
          "type": "disjunction",
          "named": true
        },
        {
          "type": "div",
          "named": true
        },
        {
          "type": "eq",
          "named": true
        },
        {
          "type": "eval",
          "named": true
        },
        {
          "type": "gt",
          "named": true
        },
        {
          "type": "gte",
          "named": true
        },
        {
          "type": "ifElse",
          "named": true
        },
        {
          "type": "input",
          "named": true
        },
        {
          "type": "interpolation",
          "named": true
        },
        {
          "type": "let",
          "named": true
        },
        {
          "type": "lt",
          "named": true
        },
        {
          "type": "lte",
          "named": true
        },
        {
          "type": "match",
          "named": true
        },
        {
          "type": "matches",
          "named": true
        },
        {
          "type": "method",
          "named": true
        },
        {
          "type": "mod",
          "named": true
        },
        {
          "type": "mult",
          "named": true
        },
        {
          "type": "neg",
          "named": true
        },
        {
          "type": "negation",
          "named": true
        },
        {
          "type": "neq",
          "named": true
        },
        {
          "type": "new",
          "named": true
        },
        {
          "type": "nil",
          "named": true
        },
        {
          "type": "not",
          "named": true
        },
        {
          "type": "or",
          "named": true
        },
        {
          "type": "par",
          "named": true
        },
        {
          "type": "send",
          "named": true
        },
        {
          "type": "send_sync",
          "named": true
        },
        {
          "type": "simple_type",
          "named": true
        },
        {
          "type": "sub",
          "named": true
        },
        {
          "type": "unit",
          "named": true
        },
        {
          "type": "var_ref",
          "named": true
        }
      ]
    }
  },
  {
    "type": "ifElse",
    "named": true,
    "fields": {
      "alternative": {
        "multiple": true,
        "required": false,
        "types": [
          {
            "type": "(",
            "named": false
          },
          {
            "type": ")",
            "named": false
          },
          {
            "type": "_literal",
            "named": true
          },
          {
            "type": "_proc_var",
            "named": true
          },
          {
            "type": "add",
            "named": true
          },
          {
            "type": "and",
            "named": true
          },
          {
            "type": "block",
            "named": true
          },
          {
            "type": "bundle",
            "named": true
          },
          {
            "type": "choice",
            "named": true
          },
          {
            "type": "collection",
            "named": true
          },
          {
            "type": "concat",
            "named": true
          },
          {
            "type": "conjunction",
            "named": true
          },
          {
            "type": "contract",
            "named": true
          },
          {
            "type": "diff",
            "named": true
          },
          {
            "type": "disjunction",
            "named": true
          },
          {
            "type": "div",
            "named": true
          },
          {
            "type": "eq",
            "named": true
          },
          {
            "type": "eval",
            "named": true
          },
          {
            "type": "gt",
            "named": true
          },
          {
            "type": "gte",
            "named": true
          },
          {
            "type": "ifElse",
            "named": true
          },
          {
            "type": "input",
            "named": true
          },
          {
            "type": "interpolation",
            "named": true
          },
          {
            "type": "let",
            "named": true
          },
          {
            "type": "lt",
            "named": true
          },
          {
            "type": "lte",
            "named": true
          },
          {
            "type": "match",
            "named": true
          },
          {
            "type": "matches",
            "named": true
          },
          {
            "type": "method",
            "named": true
          },
          {
            "type": "mod",
            "named": true
          },
          {
            "type": "mult",
            "named": true
          },
          {
            "type": "neg",
            "named": true
          },
          {
            "type": "negation",
            "named": true
          },
          {
            "type": "neq",
            "named": true
          },
          {
            "type": "new",
            "named": true
          },
          {
            "type": "nil",
            "named": true
          },
          {
            "type": "not",
            "named": true
          },
          {
            "type": "or",
            "named": true
          },
          {
            "type": "par",
            "named": true
          },
          {
            "type": "send",
            "named": true
          },
          {
            "type": "send_sync",
            "named": true
          },
          {
            "type": "simple_type",
            "named": true
          },
          {
            "type": "sub",
            "named": true
          },
          {
            "type": "unit",
            "named": true
          },
          {
            "type": "var_ref",
            "named": true
          }
        ]
      },
      "condition": {
        "multiple": true,
        "required": true,
        "types": [
          {
            "type": "(",
            "named": false
          },
          {
            "type": ")",
            "named": false
          },
          {
            "type": "_literal",
            "named": true
          },
          {
            "type": "_proc_var",
            "named": true
          },
          {
            "type": "add",
            "named": true
          },
          {
            "type": "and",
            "named": true
          },
          {
            "type": "block",
            "named": true
          },
          {
            "type": "bundle",
            "named": true
          },
          {
            "type": "choice",
            "named": true
          },
          {
            "type": "collection",
            "named": true
          },
          {
            "type": "concat",
            "named": true
          },
          {
            "type": "conjunction",
            "named": true
          },
          {
            "type": "contract",
            "named": true
          },
          {
            "type": "diff",
            "named": true
          },
          {
            "type": "disjunction",
            "named": true
          },
          {
            "type": "div",
            "named": true
          },
          {
            "type": "eq",
            "named": true
          },
          {
            "type": "eval",
            "named": true
          },
          {
            "type": "gt",
            "named": true
          },
          {
            "type": "gte",
            "named": true
          },
          {
            "type": "ifElse",
            "named": true
          },
          {
            "type": "input",
            "named": true
          },
          {
            "type": "interpolation",
            "named": true
          },
          {
            "type": "let",
            "named": true
          },
          {
            "type": "lt",
            "named": true
          },
          {
            "type": "lte",
            "named": true
          },
          {
            "type": "match",
            "named": true
          },
          {
            "type": "matches",
            "named": true
          },
          {
            "type": "method",
            "named": true
          },
          {
            "type": "mod",
            "named": true
          },
          {
            "type": "mult",
            "named": true
          },
          {
            "type": "neg",
            "named": true
          },
          {
            "type": "negation",
            "named": true
          },
          {
            "type": "neq",
            "named": true
          },
          {
            "type": "new",
            "named": true
          },
          {
            "type": "nil",
            "named": true
          },
          {
            "type": "not",
            "named": true
          },
          {
            "type": "or",
            "named": true
          },
          {
            "type": "par",
            "named": true
          },
          {
            "type": "send",
            "named": true
          },
          {
            "type": "send_sync",
            "named": true
          },
          {
            "type": "simple_type",
            "named": true
          },
          {
            "type": "sub",
            "named": true
          },
          {
            "type": "unit",
            "named": true
          },
          {
            "type": "var_ref",
            "named": true
          }
        ]
      },
      "consequence": {
        "multiple": true,
        "required": true,
        "types": [
          {
            "type": "(",
            "named": false
          },
          {
            "type": ")",
            "named": false
          },
          {
            "type": "_literal",
            "named": true
          },
          {
            "type": "_proc_var",
            "named": true
          },
          {
            "type": "add",
            "named": true
          },
          {
            "type": "and",
            "named": true
          },
          {
            "type": "block",
            "named": true
          },
          {
            "type": "bundle",
            "named": true
          },
          {
            "type": "choice",
            "named": true
          },
          {
            "type": "collection",
            "named": true
          },
          {
            "type": "concat",
            "named": true
          },
          {
            "type": "conjunction",
            "named": true
          },
          {
            "type": "contract",
            "named": true
          },
          {
            "type": "diff",
            "named": true
          },
          {
            "type": "disjunction",
            "named": true
          },
          {
            "type": "div",
            "named": true
          },
          {
            "type": "eq",
            "named": true
          },
          {
            "type": "eval",
            "named": true
          },
          {
            "type": "gt",
            "named": true
          },
          {
            "type": "gte",
            "named": true
          },
          {
            "type": "ifElse",
            "named": true
          },
          {
            "type": "input",
            "named": true
          },
          {
            "type": "interpolation",
            "named": true
          },
          {
            "type": "let",
            "named": true
          },
          {
            "type": "lt",
            "named": true
          },
          {
            "type": "lte",
            "named": true
          },
          {
            "type": "match",
            "named": true
          },
          {
            "type": "matches",
            "named": true
          },
          {
            "type": "method",
            "named": true
          },
          {
            "type": "mod",
            "named": true
          },
          {
            "type": "mult",
            "named": true
          },
          {
            "type": "neg",
            "named": true
          },
          {
            "type": "negation",
            "named": true
          },
          {
            "type": "neq",
            "named": true
          },
          {
            "type": "new",
            "named": true
          },
          {
            "type": "nil",
            "named": true
          },
          {
            "type": "not",
            "named": true
          },
          {
            "type": "or",
            "named": true
          },
          {
            "type": "par",
            "named": true
          },
          {
            "type": "send",
            "named": true
          },
          {
            "type": "send_sync",
            "named": true
          },
          {
            "type": "simple_type",
            "named": true
          },
          {
            "type": "sub",
            "named": true
          },
          {
            "type": "unit",
            "named": true
          },
          {
            "type": "var_ref",
            "named": true
          }
        ]
      }
    }
  },
  {
    "type": "input",
    "named": true,
    "fields": {
      "proc": {
        "multiple": false,
        "required": true,
        "types": [
          {
            "type": "block",
            "named": true
          }
        ]
      },
      "receipts": {
        "multiple": false,
        "required": true,
        "types": [
          {
            "type": "receipts",
            "named": true
          }
        ]
      }
    }
  },
  {
    "type": "inputs",
    "named": true,
    "fields": {},
    "children": {
      "multiple": true,
      "required": false,
      "types": [
        {
          "type": "_literal",
          "named": true
        },
        {
          "type": "_proc_var",
          "named": true
        },
        {
          "type": "add",
          "named": true
        },
        {
          "type": "and",
          "named": true
        },
        {
          "type": "block",
          "named": true
        },
        {
          "type": "bundle",
          "named": true
        },
        {
          "type": "choice",
          "named": true
        },
        {
          "type": "collection",
          "named": true
        },
        {
          "type": "concat",
          "named": true
        },
        {
          "type": "conjunction",
          "named": true
        },
        {
          "type": "contract",
          "named": true
        },
        {
          "type": "diff",
          "named": true
        },
        {
          "type": "disjunction",
          "named": true
        },
        {
          "type": "div",
          "named": true
        },
        {
          "type": "eq",
          "named": true
        },
        {
          "type": "eval",
          "named": true
        },
        {
          "type": "gt",
          "named": true
        },
        {
          "type": "gte",
          "named": true
        },
        {
          "type": "ifElse",
          "named": true
        },
        {
          "type": "input",
          "named": true
        },
        {
          "type": "interpolation",
          "named": true
        },
        {
          "type": "let",
          "named": true
        },
        {
          "type": "lt",
          "named": true
        },
        {
          "type": "lte",
          "named": true
        },
        {
          "type": "match",
          "named": true
        },
        {
          "type": "matches",
          "named": true
        },
        {
          "type": "method",
          "named": true
        },
        {
          "type": "mod",
          "named": true
        },
        {
          "type": "mult",
          "named": true
        },
        {
          "type": "neg",
          "named": true
        },
        {
          "type": "negation",
          "named": true
        },
        {
          "type": "neq",
          "named": true
        },
        {
          "type": "new",
          "named": true
        },
        {
          "type": "nil",
          "named": true
        },
        {
          "type": "not",
          "named": true
        },
        {
          "type": "or",
          "named": true
        },
        {
          "type": "par",
          "named": true
        },
        {
          "type": "send",
          "named": true
        },
        {
          "type": "send_sync",
          "named": true
        },
        {
          "type": "simple_type",
          "named": true
        },
        {
          "type": "sub",
          "named": true
        },
        {
          "type": "unit",
          "named": true
        },
        {
          "type": "var_ref",
          "named": true
        }
      ]
    }
  },
  {
    "type": "interpolation",
    "named": true,
    "fields": {},
    "children": {
      "multiple": true,
      "required": true,
      "types": [
        {
          "type": "_literal",
          "named": true
        },
        {
          "type": "_proc_var",
          "named": true
        },
        {
          "type": "add",
          "named": true
        },
        {
          "type": "and",
          "named": true
        },
        {
          "type": "block",
          "named": true
        },
        {
          "type": "bundle",
          "named": true
        },
        {
          "type": "choice",
          "named": true
        },
        {
          "type": "collection",
          "named": true
        },
        {
          "type": "concat",
          "named": true
        },
        {
          "type": "conjunction",
          "named": true
        },
        {
          "type": "contract",
          "named": true
        },
        {
          "type": "diff",
          "named": true
        },
        {
          "type": "disjunction",
          "named": true
        },
        {
          "type": "div",
          "named": true
        },
        {
          "type": "eq",
          "named": true
        },
        {
          "type": "eval",
          "named": true
        },
        {
          "type": "gt",
          "named": true
        },
        {
          "type": "gte",
          "named": true
        },
        {
          "type": "ifElse",
          "named": true
        },
        {
          "type": "input",
          "named": true
        },
        {
          "type": "interpolation",
          "named": true
        },
        {
          "type": "let",
          "named": true
        },
        {
          "type": "lt",
          "named": true
        },
        {
          "type": "lte",
          "named": true
        },
        {
          "type": "match",
          "named": true
        },
        {
          "type": "matches",
          "named": true
        },
        {
          "type": "method",
          "named": true
        },
        {
          "type": "mod",
          "named": true
        },
        {
          "type": "mult",
          "named": true
        },
        {
          "type": "neg",
          "named": true
        },
        {
          "type": "negation",
          "named": true
        },
        {
          "type": "neq",
          "named": true
        },
        {
          "type": "new",
          "named": true
        },
        {
          "type": "nil",
          "named": true
        },
        {
          "type": "not",
          "named": true
        },
        {
          "type": "or",
          "named": true
        },
        {
          "type": "par",
          "named": true
        },
        {
          "type": "send",
          "named": true
        },
        {
          "type": "send_sync",
          "named": true
        },
        {
          "type": "simple_type",
          "named": true
        },
        {
          "type": "sub",
          "named": true
        },
        {
          "type": "unit",
          "named": true
        },
        {
          "type": "var_ref",
          "named": true
        }
      ]
    }
  },
  {
    "type": "key_value_pair",
    "named": true,
    "fields": {
      "key": {
        "multiple": true,
        "required": true,
        "types": [
          {
            "type": "(",
            "named": false
          },
          {
            "type": ")",
            "named": false
          },
          {
            "type": "_literal",
            "named": true
          },
          {
            "type": "_proc_var",
            "named": true
          },
          {
            "type": "add",
            "named": true
          },
          {
            "type": "and",
            "named": true
          },
          {
            "type": "block",
            "named": true
          },
          {
            "type": "bundle",
            "named": true
          },
          {
            "type": "choice",
            "named": true
          },
          {
            "type": "collection",
            "named": true
          },
          {
            "type": "concat",
            "named": true
          },
          {
            "type": "conjunction",
            "named": true
          },
          {
            "type": "contract",
            "named": true
          },
          {
            "type": "diff",
            "named": true
          },
          {
            "type": "disjunction",
            "named": true
          },
          {
            "type": "div",
            "named": true
          },
          {
            "type": "eq",
            "named": true
          },
          {
            "type": "eval",
            "named": true
          },
          {
            "type": "gt",
            "named": true
          },
          {
            "type": "gte",
            "named": true
          },
          {
            "type": "ifElse",
            "named": true
          },
          {
            "type": "input",
            "named": true
          },
          {
            "type": "interpolation",
            "named": true
          },
          {
            "type": "let",
            "named": true
          },
          {
            "type": "lt",
            "named": true
          },
          {
            "type": "lte",
            "named": true
          },
          {
            "type": "match",
            "named": true
          },
          {
            "type": "matches",
            "named": true
          },
          {
            "type": "method",
            "named": true
          },
          {
            "type": "mod",
            "named": true
          },
          {
            "type": "mult",
            "named": true
          },
          {
            "type": "neg",
            "named": true
          },
          {
            "type": "negation",
            "named": true
          },
          {
            "type": "neq",
            "named": true
          },
          {
            "type": "new",
            "named": true
          },
          {
            "type": "nil",
            "named": true
          },
          {
            "type": "not",
            "named": true
          },
          {
            "type": "or",
            "named": true
          },
          {
            "type": "par",
            "named": true
          },
          {
            "type": "send",
            "named": true
          },
          {
            "type": "send_sync",
            "named": true
          },
          {
            "type": "simple_type",
            "named": true
          },
          {
            "type": "sub",
            "named": true
          },
          {
            "type": "unit",
            "named": true
          },
          {
            "type": "var_ref",
            "named": true
          }
        ]
      },
      "value": {
        "multiple": true,
        "required": true,
        "types": [
          {
            "type": "(",
            "named": false
          },
          {
            "type": ")",
            "named": false
          },
          {
            "type": "_literal",
            "named": true
          },
          {
            "type": "_proc_var",
            "named": true
          },
          {
            "type": "add",
            "named": true
          },
          {
            "type": "and",
            "named": true
          },
          {
            "type": "block",
            "named": true
          },
          {
            "type": "bundle",
            "named": true
          },
          {
            "type": "choice",
            "named": true
          },
          {
            "type": "collection",
            "named": true
          },
          {
            "type": "concat",
            "named": true
          },
          {
            "type": "conjunction",
            "named": true
          },
          {
            "type": "contract",
            "named": true
          },
          {
            "type": "diff",
            "named": true
          },
          {
            "type": "disjunction",
            "named": true
          },
          {
            "type": "div",
            "named": true
          },
          {
            "type": "eq",
            "named": true
          },
          {
            "type": "eval",
            "named": true
          },
          {
            "type": "gt",
            "named": true
          },
          {
            "type": "gte",
            "named": true
          },
          {
            "type": "ifElse",
            "named": true
          },
          {
            "type": "input",
            "named": true
          },
          {
            "type": "interpolation",
            "named": true
          },
          {
            "type": "let",
            "named": true
          },
          {
            "type": "lt",
            "named": true
          },
          {
            "type": "lte",
            "named": true
          },
          {
            "type": "match",
            "named": true
          },
          {
            "type": "matches",
            "named": true
          },
          {
            "type": "method",
            "named": true
          },
          {
            "type": "mod",
            "named": true
          },
          {
            "type": "mult",
            "named": true
          },
          {
            "type": "neg",
            "named": true
          },
          {
            "type": "negation",
            "named": true
          },
          {
            "type": "neq",
            "named": true
          },
          {
            "type": "new",
            "named": true
          },
          {
            "type": "nil",
            "named": true
          },
          {
            "type": "not",
            "named": true
          },
          {
            "type": "or",
            "named": true
          },
          {
            "type": "par",
            "named": true
          },
          {
            "type": "send",
            "named": true
          },
          {
            "type": "send_sync",
            "named": true
          },
          {
            "type": "simple_type",
            "named": true
          },
          {
            "type": "sub",
            "named": true
          },
          {
            "type": "unit",
            "named": true
          },
          {
            "type": "var_ref",
            "named": true
          }
        ]
      }
    }
  },
  {
    "type": "let",
    "named": true,
    "fields": {
      "decls": {
        "multiple": false,
        "required": true,
        "types": [
          {
            "type": "_let_decls",
            "named": true
          }
        ]
      },
      "proc": {
        "multiple": true,
        "required": true,
        "types": [
          {
            "type": "(",
            "named": false
          },
          {
            "type": ")",
            "named": false
          },
          {
            "type": "_literal",
            "named": true
          },
          {
            "type": "_proc_var",
            "named": true
          },
          {
            "type": "add",
            "named": true
          },
          {
            "type": "and",
            "named": true
          },
          {
            "type": "block",
            "named": true
          },
          {
            "type": "bundle",
            "named": true
          },
          {
            "type": "choice",
            "named": true
          },
          {
            "type": "collection",
            "named": true
          },
          {
            "type": "concat",
            "named": true
          },
          {
            "type": "conjunction",
            "named": true
          },
          {
            "type": "contract",
            "named": true
          },
          {
            "type": "diff",
            "named": true
          },
          {
            "type": "disjunction",
            "named": true
          },
          {
            "type": "div",
            "named": true
          },
          {
            "type": "eq",
            "named": true
          },
          {
            "type": "eval",
            "named": true
          },
          {
            "type": "gt",
            "named": true
          },
          {
            "type": "gte",
            "named": true
          },
          {
            "type": "ifElse",
            "named": true
          },
          {
            "type": "input",
            "named": true
          },
          {
            "type": "interpolation",
            "named": true
          },
          {
            "type": "let",
            "named": true
          },
          {
            "type": "lt",
            "named": true
          },
          {
            "type": "lte",
            "named": true
          },
          {
            "type": "match",
            "named": true
          },
          {
            "type": "matches",
            "named": true
          },
          {
            "type": "method",
            "named": true
          },
          {
            "type": "mod",
            "named": true
          },
          {
            "type": "mult",
            "named": true
          },
          {
            "type": "neg",
            "named": true
          },
          {
            "type": "negation",
            "named": true
          },
          {
            "type": "neq",
            "named": true
          },
          {
            "type": "new",
            "named": true
          },
          {
            "type": "nil",
            "named": true
          },
          {
            "type": "not",
            "named": true
          },
          {
            "type": "or",
            "named": true
          },
          {
            "type": "par",
            "named": true
          },
          {
            "type": "send",
            "named": true
          },
          {
            "type": "send_sync",
            "named": true
          },
          {
            "type": "simple_type",
            "named": true
          },
          {
            "type": "sub",
            "named": true
          },
          {
            "type": "unit",
<<<<<<< HEAD
            "named": true
          },
          {
            "type": "var_ref",
            "named": true
          }
        ]
      }
    }
  },
  {
    "type": "linear_bind",
    "named": true,
    "fields": {
      "input": {
        "multiple": false,
        "required": true,
        "types": [
          {
            "type": "_source",
            "named": true
          }
        ]
      },
      "names": {
        "multiple": false,
        "required": false,
        "types": [
=======
            "named": true
          },
>>>>>>> d818a3e1
          {
            "type": "var_ref",
            "named": true
          }
        ]
      }
    }
  },
  {
    "type": "let_var_decl",
    "named": true,
    "fields": {},
    "children": {
      "multiple": true,
      "required": true,
      "types": [
        {
          "type": "_literal",
          "named": true
        },
        {
          "type": "_proc_var",
          "named": true
        },
        {
          "type": "add",
          "named": true
        },
        {
          "type": "and",
          "named": true
        },
        {
          "type": "block",
          "named": true
        },
        {
          "type": "bundle",
          "named": true
        },
        {
          "type": "choice",
          "named": true
        },
        {
          "type": "collection",
          "named": true
        },
        {
          "type": "concat",
          "named": true
        },
        {
          "type": "conjunction",
          "named": true
        },
        {
          "type": "contract",
          "named": true
        },
        {
          "type": "diff",
          "named": true
        },
        {
          "type": "disjunction",
          "named": true
        },
        {
          "type": "div",
          "named": true
        },
        {
          "type": "eq",
          "named": true
        },
        {
          "type": "eval",
          "named": true
        },
        {
          "type": "gt",
          "named": true
        },
        {
          "type": "gte",
          "named": true
        },
        {
          "type": "ifElse",
          "named": true
        },
        {
          "type": "input",
          "named": true
        },
        {
          "type": "interpolation",
          "named": true
        },
        {
          "type": "let",
          "named": true
        },
        {
          "type": "lt",
          "named": true
        },
        {
          "type": "lte",
          "named": true
        },
        {
          "type": "match",
          "named": true
        },
        {
          "type": "matches",
          "named": true
        },
        {
          "type": "method",
          "named": true
        },
        {
          "type": "mod",
          "named": true
        },
        {
          "type": "mult",
          "named": true
        },
        {
          "type": "neg",
          "named": true
        },
        {
          "type": "negation",
          "named": true
        },
        {
          "type": "neq",
          "named": true
        },
        {
          "type": "new",
          "named": true
        },
        {
          "type": "nil",
          "named": true
        },
        {
          "type": "not",
          "named": true
        },
        {
          "type": "or",
          "named": true
        },
        {
          "type": "par",
          "named": true
        },
        {
          "type": "send",
          "named": true
        },
        {
          "type": "send_sync",
          "named": true
        },
        {
          "type": "simple_type",
          "named": true
        },
        {
          "type": "sub",
          "named": true
        },
        {
          "type": "unit",
          "named": true
        },
        {
          "type": "var_ref",
          "named": true
        }
      ]
    }
  },
  {
    "type": "linear_bind",
    "named": true,
    "fields": {
      "input": {
        "multiple": false,
        "required": true,
        "types": [
          {
            "type": "_source",
            "named": true
          }
        ]
      },
      "names": {
        "multiple": false,
        "required": false,
        "types": [
          {
            "type": "names",
            "named": true
          }
        ]
      }
    }
  },
  {
    "type": "linear_decls",
    "named": true,
    "fields": {},
    "children": {
      "multiple": true,
      "required": true,
      "types": [
        {
          "type": "decl",
          "named": true
        },
        {
          "type": "let_var_decl",
          "named": true
        }
      ]
    }
  },
  {
    "type": "list",
    "named": true,
    "fields": {
      "remainder": {
        "multiple": false,
        "required": false,
        "types": [
          {
            "type": "_proc_var",
            "named": true
          }
        ]
      }
    },
    "children": {
      "multiple": true,
      "required": false,
      "types": [
        {
          "type": "_literal",
          "named": true
        },
        {
          "type": "_proc_var",
          "named": true
        },
        {
          "type": "add",
          "named": true
        },
        {
          "type": "and",
          "named": true
        },
        {
          "type": "block",
          "named": true
        },
        {
          "type": "bundle",
          "named": true
        },
        {
          "type": "choice",
          "named": true
        },
        {
          "type": "collection",
          "named": true
        },
        {
          "type": "concat",
          "named": true
        },
        {
          "type": "conjunction",
          "named": true
        },
        {
          "type": "contract",
          "named": true
        },
        {
          "type": "diff",
          "named": true
        },
        {
          "type": "disjunction",
          "named": true
        },
        {
          "type": "div",
          "named": true
        },
        {
          "type": "eq",
          "named": true
        },
        {
          "type": "eval",
          "named": true
        },
        {
          "type": "gt",
          "named": true
        },
        {
          "type": "gte",
          "named": true
        },
        {
          "type": "ifElse",
          "named": true
        },
        {
          "type": "input",
          "named": true
        },
        {
          "type": "interpolation",
          "named": true
        },
        {
          "type": "let",
          "named": true
        },
        {
          "type": "lt",
          "named": true
        },
        {
          "type": "lte",
          "named": true
        },
        {
          "type": "match",
          "named": true
        },
        {
          "type": "matches",
          "named": true
        },
        {
          "type": "method",
          "named": true
        },
        {
          "type": "mod",
          "named": true
        },
        {
          "type": "mult",
          "named": true
        },
        {
          "type": "neg",
          "named": true
        },
        {
          "type": "negation",
          "named": true
        },
        {
          "type": "neq",
          "named": true
        },
        {
          "type": "new",
          "named": true
        },
        {
          "type": "nil",
          "named": true
        },
        {
          "type": "not",
          "named": true
        },
        {
          "type": "or",
          "named": true
        },
        {
          "type": "par",
          "named": true
        },
        {
<<<<<<< HEAD
=======
          "type": "send",
          "named": true
        },
        {
          "type": "send_sync",
          "named": true
        },
        {
          "type": "simple_type",
          "named": true
        },
        {
          "type": "sub",
          "named": true
        },
        {
          "type": "unit",
          "named": true
        },
        {
          "type": "var_ref",
          "named": true
        }
      ]
    }
  },
  {
    "type": "lt",
    "named": true,
    "fields": {},
    "children": {
      "multiple": true,
      "required": true,
      "types": [
        {
          "type": "_literal",
          "named": true
        },
        {
          "type": "_proc_var",
          "named": true
        },
        {
          "type": "add",
          "named": true
        },
        {
          "type": "and",
          "named": true
        },
        {
          "type": "block",
          "named": true
        },
        {
          "type": "bundle",
          "named": true
        },
        {
          "type": "choice",
          "named": true
        },
        {
          "type": "collection",
          "named": true
        },
        {
          "type": "concat",
          "named": true
        },
        {
          "type": "conjunction",
          "named": true
        },
        {
          "type": "contract",
          "named": true
        },
        {
          "type": "diff",
          "named": true
        },
        {
          "type": "disjunction",
          "named": true
        },
        {
          "type": "div",
          "named": true
        },
        {
          "type": "eq",
          "named": true
        },
        {
          "type": "eval",
          "named": true
        },
        {
          "type": "gt",
          "named": true
        },
        {
          "type": "gte",
          "named": true
        },
        {
          "type": "ifElse",
          "named": true
        },
        {
          "type": "input",
          "named": true
        },
        {
          "type": "interpolation",
          "named": true
        },
        {
          "type": "let",
          "named": true
        },
        {
          "type": "lt",
          "named": true
        },
        {
          "type": "lte",
          "named": true
        },
        {
          "type": "match",
          "named": true
        },
        {
          "type": "matches",
          "named": true
        },
        {
          "type": "method",
          "named": true
        },
        {
          "type": "mod",
          "named": true
        },
        {
          "type": "mult",
          "named": true
        },
        {
          "type": "neg",
          "named": true
        },
        {
          "type": "negation",
          "named": true
        },
        {
          "type": "neq",
          "named": true
        },
        {
          "type": "new",
          "named": true
        },
        {
          "type": "nil",
          "named": true
        },
        {
          "type": "not",
          "named": true
        },
        {
          "type": "or",
          "named": true
        },
        {
          "type": "par",
          "named": true
        },
        {
>>>>>>> d818a3e1
          "type": "send",
          "named": true
        },
        {
          "type": "send_sync",
          "named": true
        },
        {
          "type": "simple_type",
          "named": true
        },
        {
          "type": "sub",
          "named": true
        },
        {
          "type": "unit",
          "named": true
        },
        {
          "type": "var_ref",
          "named": true
        }
      ]
    }
  },
  {
    "type": "lte",
    "named": true,
    "fields": {},
    "children": {
      "multiple": true,
      "required": true,
      "types": [
        {
          "type": "_literal",
          "named": true
        },
        {
          "type": "_proc_var",
          "named": true
        },
        {
          "type": "add",
          "named": true
        },
        {
          "type": "and",
          "named": true
        },
        {
          "type": "block",
          "named": true
        },
        {
          "type": "bundle",
          "named": true
        },
        {
          "type": "choice",
          "named": true
        },
        {
          "type": "collection",
          "named": true
        },
        {
          "type": "concat",
          "named": true
        },
        {
          "type": "conjunction",
          "named": true
        },
        {
          "type": "contract",
          "named": true
        },
        {
          "type": "diff",
          "named": true
        },
        {
          "type": "disjunction",
          "named": true
        },
        {
          "type": "div",
          "named": true
        },
        {
          "type": "eq",
          "named": true
        },
        {
          "type": "eval",
          "named": true
        },
        {
          "type": "gt",
          "named": true
        },
        {
          "type": "gte",
          "named": true
        },
        {
          "type": "ifElse",
          "named": true
        },
        {
          "type": "input",
          "named": true
        },
        {
          "type": "interpolation",
          "named": true
        },
        {
          "type": "let",
          "named": true
        },
        {
          "type": "lt",
          "named": true
        },
        {
          "type": "lte",
          "named": true
        },
        {
          "type": "match",
          "named": true
        },
        {
          "type": "matches",
          "named": true
        },
        {
          "type": "method",
          "named": true
        },
        {
          "type": "mod",
          "named": true
        },
        {
          "type": "mult",
          "named": true
        },
        {
          "type": "neg",
          "named": true
        },
        {
          "type": "negation",
          "named": true
        },
        {
          "type": "neq",
          "named": true
        },
        {
          "type": "new",
          "named": true
        },
        {
          "type": "nil",
          "named": true
        },
        {
          "type": "not",
          "named": true
        },
        {
          "type": "or",
          "named": true
        },
        {
          "type": "par",
          "named": true
        },
        {
          "type": "send",
          "named": true
        },
        {
          "type": "send_sync",
          "named": true
        },
        {
          "type": "simple_type",
          "named": true
        },
        {
          "type": "sub",
          "named": true
        },
        {
          "type": "unit",
          "named": true
        },
        {
          "type": "var_ref",
          "named": true
        }
      ]
    }
  },
  {
    "type": "map",
    "named": true,
    "fields": {
      "remainder": {
        "multiple": false,
        "required": false,
        "types": [
          {
            "type": "_proc_var",
            "named": true
          }
        ]
      }
    },
    "children": {
      "multiple": true,
      "required": false,
      "types": [
        {
          "type": "key_value_pair",
          "named": true
        }
      ]
    }
  },
  {
    "type": "match",
    "named": true,
    "fields": {
      "cases": {
        "multiple": false,
        "required": true,
        "types": [
          {
            "type": "cases",
            "named": true
          }
        ]
      },
      "expression": {
        "multiple": true,
        "required": true,
        "types": [
          {
            "type": "(",
            "named": false
          },
          {
            "type": ")",
            "named": false
          },
          {
            "type": "_literal",
            "named": true
          },
          {
            "type": "_proc_var",
            "named": true
          },
          {
            "type": "add",
            "named": true
          },
          {
            "type": "and",
            "named": true
          },
          {
            "type": "block",
            "named": true
          },
          {
            "type": "collection",
            "named": true
          },
          {
            "type": "concat",
            "named": true
          },
          {
            "type": "conjunction",
            "named": true
          },
          {
            "type": "diff",
            "named": true
          },
          {
            "type": "disjunction",
            "named": true
          },
          {
            "type": "div",
            "named": true
          },
          {
            "type": "eq",
            "named": true
          },
          {
            "type": "eval",
            "named": true
          },
          {
            "type": "gt",
            "named": true
          },
          {
            "type": "gte",
            "named": true
          },
          {
            "type": "interpolation",
            "named": true
          },
          {
            "type": "lt",
            "named": true
          },
          {
            "type": "lte",
            "named": true
          },
          {
            "type": "matches",
            "named": true
          },
          {
            "type": "method",
            "named": true
          },
          {
            "type": "mod",
            "named": true
          },
          {
            "type": "mult",
            "named": true
          },
          {
            "type": "neg",
            "named": true
          },
          {
            "type": "negation",
            "named": true
          },
          {
            "type": "neq",
            "named": true
          },
          {
            "type": "nil",
            "named": true
          },
          {
            "type": "not",
            "named": true
          },
          {
            "type": "or",
            "named": true
          },
          {
            "type": "simple_type",
            "named": true
          },
          {
            "type": "sub",
            "named": true
          },
          {
            "type": "unit",
            "named": true
          },
          {
            "type": "var_ref",
            "named": true
          }
        ]
      }
    }
  },
  {
    "type": "matches",
    "named": true,
    "fields": {},
    "children": {
      "multiple": true,
      "required": true,
      "types": [
        {
          "type": "_literal",
          "named": true
        },
        {
          "type": "_proc_var",
          "named": true
        },
        {
          "type": "add",
          "named": true
        },
        {
          "type": "and",
          "named": true
        },
        {
          "type": "block",
          "named": true
        },
        {
          "type": "bundle",
          "named": true
        },
        {
          "type": "choice",
          "named": true
        },
        {
          "type": "collection",
          "named": true
        },
        {
          "type": "concat",
          "named": true
        },
        {
          "type": "conjunction",
          "named": true
        },
        {
          "type": "contract",
          "named": true
        },
        {
          "type": "diff",
          "named": true
        },
        {
          "type": "disjunction",
          "named": true
        },
        {
          "type": "div",
          "named": true
        },
        {
          "type": "eq",
          "named": true
        },
        {
          "type": "eval",
          "named": true
        },
        {
          "type": "gt",
          "named": true
        },
        {
          "type": "gte",
          "named": true
        },
        {
          "type": "ifElse",
          "named": true
        },
        {
          "type": "input",
          "named": true
        },
        {
          "type": "interpolation",
          "named": true
        },
        {
          "type": "let",
          "named": true
        },
        {
          "type": "lt",
          "named": true
        },
        {
          "type": "lte",
          "named": true
        },
        {
          "type": "match",
          "named": true
        },
        {
          "type": "matches",
          "named": true
        },
        {
          "type": "method",
          "named": true
        },
        {
          "type": "mod",
          "named": true
        },
        {
          "type": "mult",
          "named": true
        },
        {
          "type": "neg",
          "named": true
        },
        {
          "type": "negation",
          "named": true
        },
        {
          "type": "neq",
          "named": true
        },
        {
          "type": "new",
          "named": true
        },
        {
          "type": "nil",
          "named": true
        },
        {
          "type": "not",
          "named": true
        },
        {
          "type": "or",
          "named": true
        },
        {
          "type": "par",
          "named": true
        },
        {
          "type": "send",
          "named": true
        },
        {
          "type": "send_sync",
          "named": true
        },
        {
          "type": "simple_type",
          "named": true
        },
        {
          "type": "sub",
          "named": true
        },
        {
          "type": "unit",
          "named": true
        },
        {
          "type": "var_ref",
          "named": true
        }
      ]
    }
  },
  {
    "type": "messages",
    "named": true,
    "fields": {},
    "children": {
      "multiple": true,
      "required": false,
      "types": [
        {
          "type": "_literal",
          "named": true
        },
        {
          "type": "_proc_var",
          "named": true
        },
        {
          "type": "add",
          "named": true
        },
        {
          "type": "and",
          "named": true
        },
        {
          "type": "block",
          "named": true
        },
        {
          "type": "bundle",
          "named": true
        },
        {
          "type": "choice",
          "named": true
        },
        {
          "type": "collection",
          "named": true
        },
        {
          "type": "concat",
          "named": true
        },
        {
          "type": "conjunction",
          "named": true
        },
        {
          "type": "contract",
          "named": true
        },
        {
          "type": "diff",
          "named": true
        },
        {
          "type": "disjunction",
          "named": true
        },
        {
          "type": "div",
          "named": true
        },
        {
          "type": "eq",
          "named": true
        },
        {
          "type": "eval",
          "named": true
        },
        {
          "type": "gt",
          "named": true
        },
        {
          "type": "gte",
          "named": true
        },
        {
          "type": "ifElse",
          "named": true
        },
        {
          "type": "input",
          "named": true
        },
        {
          "type": "interpolation",
          "named": true
        },
        {
          "type": "let",
          "named": true
        },
        {
          "type": "lt",
          "named": true
        },
        {
          "type": "lte",
          "named": true
        },
        {
          "type": "match",
          "named": true
        },
        {
          "type": "matches",
          "named": true
        },
        {
          "type": "method",
          "named": true
        },
        {
          "type": "mod",
          "named": true
        },
        {
          "type": "mult",
          "named": true
        },
        {
          "type": "neg",
          "named": true
        },
        {
          "type": "negation",
          "named": true
        },
        {
          "type": "neq",
          "named": true
        },
        {
          "type": "new",
          "named": true
        },
        {
          "type": "nil",
          "named": true
        },
        {
          "type": "not",
          "named": true
        },
        {
          "type": "or",
          "named": true
        },
        {
          "type": "par",
          "named": true
        },
        {
          "type": "send",
          "named": true
        },
        {
          "type": "send_sync",
          "named": true
        },
        {
          "type": "simple_type",
          "named": true
        },
        {
          "type": "sub",
          "named": true
        },
        {
          "type": "unit",
          "named": true
        },
        {
          "type": "var_ref",
          "named": true
        }
      ]
    }
  },
  {
    "type": "method",
    "named": true,
    "fields": {
      "args": {
        "multiple": false,
        "required": true,
        "types": [
          {
            "type": "args",
            "named": true
          }
        ]
      },
      "name": {
        "multiple": false,
        "required": true,
        "types": [
          {
            "type": "var",
            "named": true
          }
        ]
      },
      "receiver": {
        "multiple": true,
        "required": true,
        "types": [
          {
            "type": "(",
            "named": false
          },
          {
            "type": ")",
            "named": false
          },
          {
            "type": "_literal",
            "named": true
          },
          {
            "type": "_proc_var",
            "named": true
          },
          {
            "type": "add",
            "named": true
          },
          {
            "type": "and",
            "named": true
          },
          {
            "type": "block",
            "named": true
          },
          {
            "type": "bundle",
            "named": true
          },
          {
            "type": "choice",
            "named": true
          },
          {
            "type": "collection",
            "named": true
          },
          {
            "type": "concat",
            "named": true
          },
          {
            "type": "conjunction",
            "named": true
          },
          {
            "type": "contract",
            "named": true
          },
          {
            "type": "diff",
            "named": true
          },
          {
            "type": "disjunction",
            "named": true
          },
          {
            "type": "div",
            "named": true
          },
          {
            "type": "eq",
            "named": true
          },
          {
            "type": "eval",
            "named": true
          },
          {
            "type": "gt",
            "named": true
          },
          {
            "type": "gte",
            "named": true
          },
          {
            "type": "ifElse",
            "named": true
          },
          {
            "type": "input",
            "named": true
          },
          {
            "type": "interpolation",
            "named": true
          },
          {
            "type": "let",
            "named": true
          },
          {
            "type": "lt",
            "named": true
          },
          {
            "type": "lte",
            "named": true
          },
          {
            "type": "match",
            "named": true
          },
          {
            "type": "matches",
            "named": true
          },
          {
            "type": "method",
            "named": true
          },
          {
            "type": "mod",
            "named": true
          },
          {
            "type": "mult",
            "named": true
          },
          {
            "type": "neg",
            "named": true
          },
          {
            "type": "negation",
            "named": true
          },
          {
            "type": "neq",
            "named": true
          },
          {
            "type": "new",
            "named": true
          },
          {
            "type": "nil",
            "named": true
          },
          {
            "type": "not",
            "named": true
          },
          {
            "type": "or",
            "named": true
          },
          {
            "type": "par",
            "named": true
          },
          {
            "type": "send",
            "named": true
          },
          {
            "type": "send_sync",
            "named": true
          },
          {
            "type": "simple_type",
            "named": true
          },
          {
            "type": "sub",
            "named": true
          },
          {
            "type": "unit",
            "named": true
          },
          {
            "type": "var_ref",
            "named": true
          }
        ]
      }
    }
  },
  {
    "type": "mod",
    "named": true,
    "fields": {},
    "children": {
      "multiple": true,
      "required": true,
      "types": [
        {
          "type": "_literal",
          "named": true
        },
        {
          "type": "_proc_var",
          "named": true
        },
        {
          "type": "add",
          "named": true
        },
        {
          "type": "and",
          "named": true
        },
        {
          "type": "block",
          "named": true
        },
        {
          "type": "bundle",
          "named": true
        },
        {
          "type": "choice",
          "named": true
        },
        {
          "type": "collection",
          "named": true
        },
        {
          "type": "concat",
          "named": true
        },
        {
          "type": "conjunction",
          "named": true
        },
        {
          "type": "contract",
          "named": true
        },
        {
          "type": "diff",
          "named": true
        },
        {
          "type": "disjunction",
          "named": true
        },
        {
          "type": "div",
          "named": true
        },
        {
          "type": "eq",
          "named": true
        },
        {
          "type": "eval",
          "named": true
        },
        {
          "type": "gt",
          "named": true
        },
        {
          "type": "gte",
          "named": true
        },
        {
          "type": "ifElse",
          "named": true
        },
        {
          "type": "input",
          "named": true
        },
        {
          "type": "interpolation",
          "named": true
        },
        {
          "type": "let",
          "named": true
        },
        {
          "type": "lt",
          "named": true
        },
        {
          "type": "lte",
          "named": true
        },
        {
          "type": "match",
          "named": true
        },
        {
          "type": "matches",
          "named": true
        },
        {
          "type": "method",
          "named": true
        },
        {
          "type": "mod",
          "named": true
        },
        {
          "type": "mult",
          "named": true
        },
        {
          "type": "neg",
          "named": true
        },
        {
          "type": "negation",
          "named": true
        },
        {
          "type": "neq",
          "named": true
        },
        {
          "type": "new",
          "named": true
        },
        {
          "type": "nil",
          "named": true
        },
        {
          "type": "not",
          "named": true
        },
        {
          "type": "or",
          "named": true
        },
        {
          "type": "par",
          "named": true
        },
        {
          "type": "send",
          "named": true
        },
        {
          "type": "send_sync",
          "named": true
        },
        {
          "type": "simple_type",
          "named": true
        },
        {
          "type": "sub",
          "named": true
        },
        {
          "type": "unit",
          "named": true
        },
        {
          "type": "var_ref",
          "named": true
        }
      ]
    }
  },
  {
    "type": "mult",
    "named": true,
    "fields": {},
    "children": {
      "multiple": true,
      "required": true,
      "types": [
        {
          "type": "_literal",
          "named": true
        },
        {
          "type": "_proc_var",
          "named": true
        },
        {
          "type": "add",
          "named": true
        },
        {
          "type": "and",
          "named": true
        },
        {
          "type": "block",
          "named": true
        },
        {
          "type": "bundle",
          "named": true
        },
        {
          "type": "choice",
          "named": true
        },
        {
          "type": "collection",
          "named": true
        },
        {
          "type": "concat",
          "named": true
        },
        {
          "type": "conjunction",
          "named": true
        },
        {
          "type": "contract",
          "named": true
        },
        {
          "type": "diff",
          "named": true
        },
        {
          "type": "disjunction",
          "named": true
        },
        {
          "type": "div",
          "named": true
        },
        {
          "type": "eq",
          "named": true
        },
        {
          "type": "eval",
          "named": true
        },
        {
          "type": "gt",
          "named": true
        },
        {
          "type": "gte",
          "named": true
        },
        {
          "type": "ifElse",
          "named": true
        },
        {
          "type": "input",
          "named": true
        },
        {
          "type": "interpolation",
          "named": true
        },
        {
          "type": "let",
          "named": true
        },
        {
          "type": "lt",
          "named": true
        },
        {
          "type": "lte",
          "named": true
        },
        {
          "type": "match",
          "named": true
        },
        {
          "type": "matches",
          "named": true
        },
        {
          "type": "method",
          "named": true
        },
        {
          "type": "mod",
          "named": true
        },
        {
          "type": "mult",
          "named": true
        },
        {
          "type": "neg",
          "named": true
        },
        {
          "type": "negation",
          "named": true
        },
        {
          "type": "neq",
          "named": true
        },
        {
          "type": "new",
          "named": true
        },
        {
          "type": "nil",
          "named": true
        },
        {
          "type": "not",
          "named": true
        },
        {
          "type": "or",
          "named": true
        },
        {
          "type": "par",
          "named": true
        },
        {
          "type": "send",
          "named": true
        },
        {
          "type": "send_sync",
          "named": true
        },
        {
          "type": "simple_type",
          "named": true
        },
        {
          "type": "sub",
          "named": true
        },
        {
          "type": "unit",
          "named": true
        },
        {
          "type": "var_ref",
          "named": true
        }
      ]
    }
  },
  {
    "type": "name_decl",
    "named": true,
    "fields": {
      "uri": {
        "multiple": false,
        "required": false,
        "types": [
          {
            "type": "uri_literal",
            "named": true
          }
        ]
      }
    },
    "children": {
      "multiple": false,
      "required": true,
      "types": [
        {
          "type": "var",
          "named": true
        }
      ]
    }
  },
  {
    "type": "name_decls",
    "named": true,
    "fields": {},
    "children": {
      "multiple": true,
      "required": true,
      "types": [
        {
          "type": "name_decl",
          "named": true
        }
      ]
    }
  },
  {
    "type": "names",
    "named": true,
    "fields": {
      "cont": {
        "multiple": false,
        "required": false,
        "types": [
          {
            "type": "_proc_var",
            "named": true
          }
        ]
      }
    },
    "children": {
      "multiple": true,
      "required": false,
      "types": [
        {
          "type": "_proc_var",
          "named": true
        },
        {
          "type": "quote",
          "named": true
        }
      ]
    }
  },
  {
    "type": "neg",
    "named": true,
    "fields": {},
    "children": {
      "multiple": false,
      "required": true,
      "types": [
        {
          "type": "_literal",
          "named": true
        },
        {
          "type": "_proc_var",
          "named": true
        },
        {
          "type": "add",
          "named": true
        },
        {
          "type": "and",
          "named": true
        },
        {
          "type": "block",
          "named": true
        },
        {
          "type": "bundle",
          "named": true
        },
        {
          "type": "choice",
          "named": true
        },
        {
          "type": "collection",
          "named": true
        },
        {
          "type": "concat",
          "named": true
        },
        {
          "type": "conjunction",
          "named": true
        },
        {
          "type": "contract",
          "named": true
        },
        {
          "type": "diff",
          "named": true
        },
        {
          "type": "disjunction",
          "named": true
        },
        {
          "type": "div",
          "named": true
        },
        {
          "type": "eq",
          "named": true
        },
        {
          "type": "eval",
          "named": true
        },
        {
          "type": "gt",
          "named": true
        },
        {
          "type": "gte",
          "named": true
        },
        {
          "type": "ifElse",
          "named": true
        },
        {
          "type": "input",
          "named": true
        },
        {
          "type": "interpolation",
          "named": true
        },
        {
          "type": "let",
          "named": true
        },
        {
          "type": "lt",
          "named": true
        },
        {
          "type": "lte",
          "named": true
        },
        {
          "type": "match",
          "named": true
        },
        {
          "type": "matches",
          "named": true
        },
        {
          "type": "method",
          "named": true
        },
        {
          "type": "mod",
          "named": true
        },
        {
          "type": "mult",
          "named": true
        },
        {
          "type": "neg",
          "named": true
        },
        {
          "type": "negation",
          "named": true
        },
        {
          "type": "neq",
          "named": true
        },
        {
          "type": "new",
          "named": true
        },
        {
          "type": "nil",
          "named": true
        },
        {
          "type": "not",
          "named": true
        },
        {
          "type": "or",
          "named": true
        },
        {
          "type": "par",
          "named": true
        },
        {
          "type": "send",
          "named": true
        },
        {
          "type": "send_sync",
          "named": true
        },
        {
          "type": "simple_type",
          "named": true
        },
        {
          "type": "sub",
          "named": true
        },
        {
          "type": "unit",
          "named": true
        },
        {
          "type": "var_ref",
          "named": true
        }
      ]
    }
  },
  {
    "type": "negation",
    "named": true,
    "fields": {},
    "children": {
      "multiple": false,
      "required": true,
      "types": [
        {
          "type": "_literal",
          "named": true
        },
        {
          "type": "_proc_var",
          "named": true
        },
        {
          "type": "add",
          "named": true
        },
        {
          "type": "and",
          "named": true
        },
        {
          "type": "block",
          "named": true
        },
        {
          "type": "bundle",
          "named": true
        },
        {
          "type": "choice",
          "named": true
        },
        {
          "type": "collection",
          "named": true
        },
        {
          "type": "concat",
          "named": true
        },
        {
          "type": "conjunction",
          "named": true
        },
        {
          "type": "contract",
          "named": true
        },
        {
          "type": "diff",
          "named": true
        },
        {
          "type": "disjunction",
          "named": true
        },
        {
          "type": "div",
          "named": true
        },
        {
          "type": "eq",
          "named": true
        },
        {
          "type": "eval",
          "named": true
        },
        {
          "type": "gt",
          "named": true
        },
        {
          "type": "gte",
          "named": true
        },
        {
          "type": "ifElse",
          "named": true
        },
        {
          "type": "input",
          "named": true
        },
        {
          "type": "interpolation",
          "named": true
        },
        {
          "type": "let",
          "named": true
        },
        {
          "type": "lt",
          "named": true
        },
        {
          "type": "lte",
          "named": true
        },
        {
          "type": "match",
          "named": true
        },
        {
          "type": "matches",
          "named": true
        },
        {
          "type": "method",
          "named": true
        },
        {
          "type": "mod",
          "named": true
        },
        {
          "type": "mult",
          "named": true
        },
        {
          "type": "neg",
          "named": true
        },
        {
          "type": "negation",
          "named": true
        },
        {
          "type": "neq",
          "named": true
        },
        {
          "type": "new",
          "named": true
        },
        {
          "type": "nil",
          "named": true
        },
        {
          "type": "not",
          "named": true
        },
        {
          "type": "or",
          "named": true
        },
        {
          "type": "par",
          "named": true
        },
        {
          "type": "send",
          "named": true
        },
        {
          "type": "send_sync",
          "named": true
        },
        {
          "type": "simple_type",
          "named": true
        },
        {
          "type": "sub",
          "named": true
        },
        {
          "type": "unit",
          "named": true
        },
        {
          "type": "var_ref",
          "named": true
        }
      ]
    }
  },
  {
    "type": "neq",
    "named": true,
    "fields": {},
    "children": {
      "multiple": true,
      "required": true,
      "types": [
        {
          "type": "_literal",
          "named": true
        },
        {
          "type": "_proc_var",
          "named": true
        },
        {
          "type": "add",
          "named": true
        },
        {
          "type": "and",
          "named": true
        },
        {
          "type": "block",
          "named": true
        },
        {
          "type": "bundle",
          "named": true
        },
        {
          "type": "choice",
          "named": true
        },
        {
          "type": "collection",
          "named": true
        },
        {
          "type": "concat",
          "named": true
        },
        {
          "type": "conjunction",
          "named": true
        },
        {
          "type": "contract",
          "named": true
        },
        {
          "type": "diff",
          "named": true
        },
        {
          "type": "disjunction",
          "named": true
        },
        {
          "type": "div",
          "named": true
        },
        {
          "type": "eq",
          "named": true
        },
        {
          "type": "eval",
          "named": true
        },
        {
          "type": "gt",
          "named": true
        },
        {
          "type": "gte",
          "named": true
        },
        {
          "type": "ifElse",
          "named": true
        },
        {
          "type": "input",
          "named": true
        },
        {
          "type": "interpolation",
          "named": true
        },
        {
          "type": "let",
          "named": true
        },
        {
          "type": "lt",
          "named": true
        },
        {
          "type": "lte",
          "named": true
        },
        {
          "type": "match",
          "named": true
        },
        {
          "type": "matches",
          "named": true
        },
        {
          "type": "method",
          "named": true
        },
        {
          "type": "mod",
          "named": true
        },
        {
          "type": "mult",
          "named": true
        },
        {
          "type": "neg",
          "named": true
        },
        {
          "type": "negation",
          "named": true
        },
        {
          "type": "neq",
          "named": true
        },
        {
          "type": "new",
          "named": true
        },
        {
          "type": "nil",
          "named": true
        },
        {
          "type": "not",
          "named": true
        },
        {
          "type": "or",
          "named": true
        },
        {
          "type": "par",
          "named": true
        },
        {
          "type": "send",
          "named": true
        },
        {
          "type": "send_sync",
          "named": true
        },
        {
          "type": "simple_type",
          "named": true
        },
        {
          "type": "sub",
          "named": true
        },
        {
          "type": "unit",
          "named": true
        },
        {
          "type": "var_ref",
          "named": true
        }
      ]
    }
  },
  {
    "type": "new",
    "named": true,
    "fields": {
      "decls": {
        "multiple": false,
        "required": true,
        "types": [
          {
            "type": "name_decls",
            "named": true
          }
        ]
      },
      "proc": {
        "multiple": true,
        "required": true,
        "types": [
          {
            "type": "(",
            "named": false
          },
          {
            "type": ")",
            "named": false
          },
          {
            "type": "_literal",
            "named": true
          },
          {
            "type": "_proc_var",
            "named": true
          },
          {
            "type": "add",
            "named": true
          },
          {
            "type": "and",
            "named": true
          },
          {
            "type": "block",
            "named": true
          },
          {
            "type": "bundle",
            "named": true
          },
          {
            "type": "choice",
            "named": true
          },
          {
            "type": "collection",
            "named": true
          },
          {
            "type": "concat",
            "named": true
          },
          {
            "type": "conjunction",
            "named": true
          },
          {
            "type": "contract",
            "named": true
          },
          {
            "type": "diff",
            "named": true
          },
          {
            "type": "disjunction",
            "named": true
          },
          {
            "type": "div",
            "named": true
          },
          {
            "type": "eq",
            "named": true
          },
          {
            "type": "eval",
            "named": true
          },
          {
            "type": "gt",
            "named": true
          },
          {
            "type": "gte",
            "named": true
          },
          {
            "type": "ifElse",
            "named": true
          },
          {
            "type": "input",
            "named": true
          },
          {
            "type": "interpolation",
            "named": true
          },
          {
            "type": "let",
            "named": true
          },
          {
            "type": "lt",
            "named": true
          },
          {
            "type": "lte",
            "named": true
          },
          {
            "type": "match",
            "named": true
          },
          {
            "type": "matches",
            "named": true
          },
          {
            "type": "method",
            "named": true
          },
          {
            "type": "mod",
            "named": true
          },
          {
            "type": "mult",
            "named": true
          },
          {
            "type": "neg",
            "named": true
          },
          {
            "type": "negation",
            "named": true
          },
          {
            "type": "neq",
            "named": true
          },
          {
            "type": "new",
            "named": true
          },
          {
            "type": "nil",
            "named": true
          },
          {
            "type": "not",
            "named": true
          },
          {
            "type": "or",
            "named": true
          },
          {
            "type": "par",
            "named": true
          },
          {
            "type": "send",
            "named": true
          },
          {
            "type": "send_sync",
            "named": true
          },
          {
            "type": "simple_type",
            "named": true
          },
          {
            "type": "sub",
            "named": true
          },
          {
            "type": "unit",
            "named": true
          },
          {
            "type": "var_ref",
            "named": true
          }
        ]
      }
    }
  },
  {
    "type": "non_empty_cont",
    "named": true,
    "fields": {},
    "children": {
      "multiple": false,
      "required": true,
      "types": [
        {
          "type": "_literal",
          "named": true
        },
        {
          "type": "_proc_var",
          "named": true
        },
        {
          "type": "add",
          "named": true
        },
        {
          "type": "and",
          "named": true
        },
        {
          "type": "block",
          "named": true
        },
        {
          "type": "bundle",
          "named": true
        },
        {
          "type": "choice",
          "named": true
        },
        {
          "type": "collection",
          "named": true
        },
        {
          "type": "concat",
          "named": true
        },
        {
          "type": "conjunction",
          "named": true
        },
        {
          "type": "contract",
          "named": true
        },
        {
          "type": "diff",
          "named": true
        },
        {
          "type": "disjunction",
          "named": true
        },
        {
          "type": "div",
          "named": true
        },
        {
          "type": "eq",
          "named": true
        },
        {
          "type": "eval",
          "named": true
        },
        {
          "type": "gt",
          "named": true
        },
        {
          "type": "gte",
          "named": true
        },
        {
          "type": "ifElse",
          "named": true
        },
        {
          "type": "input",
          "named": true
        },
        {
          "type": "interpolation",
          "named": true
        },
        {
          "type": "let",
          "named": true
        },
        {
          "type": "lt",
          "named": true
        },
        {
          "type": "lte",
          "named": true
        },
        {
          "type": "match",
          "named": true
        },
        {
          "type": "matches",
          "named": true
        },
        {
          "type": "method",
          "named": true
        },
        {
          "type": "mod",
          "named": true
        },
        {
          "type": "mult",
          "named": true
        },
        {
          "type": "neg",
          "named": true
        },
        {
          "type": "negation",
          "named": true
        },
        {
          "type": "neq",
          "named": true
        },
        {
          "type": "new",
          "named": true
        },
        {
          "type": "nil",
          "named": true
        },
        {
          "type": "not",
          "named": true
        },
        {
          "type": "or",
          "named": true
        },
        {
          "type": "par",
          "named": true
        },
        {
          "type": "send",
          "named": true
        },
        {
          "type": "send_sync",
          "named": true
        },
        {
          "type": "simple_type",
          "named": true
        },
        {
          "type": "sub",
          "named": true
        },
        {
          "type": "unit",
          "named": true
        },
        {
          "type": "var_ref",
          "named": true
        }
      ]
    }
  },
  {
    "type": "not",
    "named": true,
    "fields": {},
    "children": {
      "multiple": false,
      "required": true,
      "types": [
        {
          "type": "_literal",
          "named": true
        },
        {
          "type": "_proc_var",
          "named": true
        },
        {
          "type": "add",
          "named": true
        },
        {
          "type": "and",
          "named": true
        },
        {
          "type": "block",
          "named": true
        },
        {
          "type": "bundle",
          "named": true
        },
        {
          "type": "choice",
          "named": true
        },
        {
          "type": "collection",
          "named": true
        },
        {
          "type": "concat",
          "named": true
        },
        {
          "type": "conjunction",
          "named": true
        },
        {
          "type": "contract",
          "named": true
        },
        {
          "type": "diff",
          "named": true
        },
        {
          "type": "disjunction",
          "named": true
        },
        {
          "type": "div",
          "named": true
        },
        {
          "type": "eq",
          "named": true
        },
        {
          "type": "eval",
          "named": true
        },
        {
          "type": "gt",
          "named": true
        },
        {
          "type": "gte",
          "named": true
        },
        {
          "type": "ifElse",
          "named": true
        },
        {
          "type": "input",
          "named": true
        },
        {
          "type": "interpolation",
          "named": true
        },
        {
          "type": "let",
          "named": true
        },
        {
          "type": "lt",
          "named": true
        },
        {
          "type": "lte",
          "named": true
        },
        {
          "type": "match",
          "named": true
        },
        {
          "type": "matches",
          "named": true
        },
        {
          "type": "method",
          "named": true
        },
        {
          "type": "mod",
          "named": true
        },
        {
          "type": "mult",
          "named": true
        },
        {
          "type": "neg",
          "named": true
        },
        {
          "type": "negation",
          "named": true
        },
        {
          "type": "neq",
          "named": true
        },
        {
          "type": "new",
          "named": true
        },
        {
          "type": "nil",
          "named": true
        },
        {
          "type": "not",
          "named": true
        },
        {
          "type": "or",
          "named": true
        },
        {
          "type": "par",
          "named": true
        },
        {
          "type": "send",
          "named": true
        },
        {
          "type": "send_sync",
          "named": true
        },
        {
          "type": "simple_type",
          "named": true
        },
        {
          "type": "sub",
          "named": true
        },
        {
          "type": "unit",
          "named": true
        },
        {
          "type": "var_ref",
          "named": true
        }
      ]
    }
  },
  {
    "type": "or",
    "named": true,
    "fields": {},
    "children": {
      "multiple": true,
      "required": true,
      "types": [
        {
          "type": "_literal",
          "named": true
        },
        {
          "type": "_proc_var",
          "named": true
        },
        {
          "type": "add",
          "named": true
        },
        {
          "type": "and",
          "named": true
        },
        {
          "type": "block",
          "named": true
        },
        {
          "type": "bundle",
          "named": true
        },
        {
          "type": "choice",
          "named": true
        },
        {
          "type": "collection",
          "named": true
        },
        {
          "type": "concat",
          "named": true
        },
        {
          "type": "conjunction",
          "named": true
        },
        {
          "type": "contract",
          "named": true
        },
        {
          "type": "diff",
          "named": true
        },
        {
          "type": "disjunction",
          "named": true
        },
        {
          "type": "div",
          "named": true
        },
        {
          "type": "eq",
          "named": true
        },
        {
          "type": "eval",
          "named": true
        },
        {
          "type": "gt",
          "named": true
        },
        {
          "type": "gte",
          "named": true
        },
        {
          "type": "ifElse",
          "named": true
        },
        {
          "type": "input",
          "named": true
        },
        {
          "type": "interpolation",
          "named": true
        },
        {
          "type": "let",
          "named": true
        },
        {
          "type": "lt",
          "named": true
        },
        {
          "type": "lte",
          "named": true
        },
        {
          "type": "match",
          "named": true
        },
        {
          "type": "matches",
          "named": true
        },
        {
          "type": "method",
          "named": true
        },
        {
          "type": "mod",
          "named": true
        },
        {
          "type": "mult",
          "named": true
        },
        {
          "type": "neg",
          "named": true
        },
        {
          "type": "negation",
          "named": true
        },
        {
          "type": "neq",
          "named": true
        },
        {
          "type": "new",
          "named": true
        },
        {
          "type": "nil",
          "named": true
        },
        {
          "type": "not",
          "named": true
        },
        {
          "type": "or",
          "named": true
        },
        {
          "type": "par",
          "named": true
        },
        {
          "type": "send",
          "named": true
        },
        {
          "type": "send_sync",
          "named": true
        },
        {
          "type": "simple_type",
          "named": true
        },
        {
          "type": "sub",
          "named": true
        },
        {
          "type": "unit",
          "named": true
        },
        {
          "type": "var_ref",
          "named": true
        }
      ]
    }
  },
  {
    "type": "par",
    "named": true,
    "fields": {},
    "children": {
      "multiple": true,
      "required": true,
      "types": [
        {
          "type": "_literal",
          "named": true
        },
        {
          "type": "_proc_var",
          "named": true
        },
        {
          "type": "add",
          "named": true
        },
        {
          "type": "and",
          "named": true
        },
        {
          "type": "block",
          "named": true
        },
        {
          "type": "bundle",
          "named": true
        },
        {
          "type": "choice",
          "named": true
        },
        {
          "type": "collection",
          "named": true
        },
        {
          "type": "concat",
          "named": true
        },
        {
          "type": "conjunction",
          "named": true
        },
        {
          "type": "contract",
          "named": true
        },
        {
          "type": "diff",
          "named": true
        },
        {
          "type": "disjunction",
          "named": true
        },
        {
          "type": "div",
          "named": true
        },
        {
          "type": "eq",
          "named": true
        },
        {
          "type": "eval",
          "named": true
        },
        {
          "type": "gt",
          "named": true
        },
        {
          "type": "gte",
          "named": true
        },
        {
          "type": "ifElse",
          "named": true
        },
        {
          "type": "input",
          "named": true
        },
        {
          "type": "interpolation",
          "named": true
        },
        {
          "type": "let",
          "named": true
        },
        {
          "type": "lt",
          "named": true
        },
        {
          "type": "lte",
          "named": true
        },
        {
          "type": "match",
          "named": true
        },
        {
          "type": "matches",
          "named": true
        },
        {
          "type": "method",
          "named": true
        },
        {
          "type": "mod",
          "named": true
        },
        {
          "type": "mult",
          "named": true
        },
        {
          "type": "neg",
          "named": true
        },
        {
          "type": "negation",
          "named": true
        },
        {
          "type": "neq",
          "named": true
        },
        {
          "type": "new",
          "named": true
        },
        {
          "type": "nil",
          "named": true
        },
        {
          "type": "not",
          "named": true
        },
        {
          "type": "or",
          "named": true
        },
        {
          "type": "par",
          "named": true
        },
        {
          "type": "send",
          "named": true
        },
        {
          "type": "send_sync",
          "named": true
        },
        {
          "type": "simple_type",
          "named": true
        },
        {
          "type": "sub",
          "named": true
        },
        {
          "type": "unit",
          "named": true
        },
        {
          "type": "var_ref",
          "named": true
        }
      ]
    }
  },
  {
    "type": "peek_bind",
    "named": true,
    "fields": {
      "input": {
        "multiple": false,
        "required": true,
        "types": [
          {
            "type": "_proc_var",
            "named": true
          },
          {
            "type": "quote",
            "named": true
          }
        ]
      },
      "names": {
        "multiple": false,
        "required": false,
        "types": [
          {
            "type": "names",
            "named": true
          }
        ]
      }
    }
  },
  {
    "type": "procs",
    "named": true,
    "fields": {},
    "children": {
      "multiple": true,
      "required": false,
      "types": [
        {
          "type": "_literal",
          "named": true
        },
        {
          "type": "_proc_var",
          "named": true
        },
        {
          "type": "add",
          "named": true
        },
        {
          "type": "and",
          "named": true
        },
        {
          "type": "block",
          "named": true
        },
        {
          "type": "bundle",
          "named": true
        },
        {
          "type": "choice",
          "named": true
        },
        {
          "type": "collection",
          "named": true
        },
        {
          "type": "concat",
          "named": true
        },
        {
          "type": "conjunction",
          "named": true
        },
        {
          "type": "contract",
          "named": true
        },
        {
          "type": "diff",
          "named": true
        },
        {
          "type": "disjunction",
          "named": true
        },
        {
          "type": "div",
          "named": true
        },
        {
          "type": "eq",
          "named": true
        },
        {
          "type": "eval",
          "named": true
        },
        {
          "type": "gt",
          "named": true
        },
        {
          "type": "gte",
          "named": true
        },
        {
          "type": "ifElse",
          "named": true
        },
        {
          "type": "input",
          "named": true
        },
        {
          "type": "interpolation",
          "named": true
        },
        {
          "type": "let",
          "named": true
        },
        {
          "type": "lt",
          "named": true
        },
        {
          "type": "lte",
          "named": true
        },
        {
          "type": "match",
          "named": true
        },
        {
          "type": "matches",
          "named": true
        },
        {
          "type": "method",
          "named": true
        },
        {
          "type": "mod",
          "named": true
        },
        {
          "type": "mult",
          "named": true
        },
        {
          "type": "neg",
          "named": true
        },
        {
          "type": "negation",
          "named": true
        },
        {
          "type": "neq",
          "named": true
        },
        {
          "type": "new",
          "named": true
        },
        {
          "type": "nil",
          "named": true
        },
        {
          "type": "not",
          "named": true
        },
        {
          "type": "or",
          "named": true
        },
        {
          "type": "par",
          "named": true
        },
        {
          "type": "send",
          "named": true
        },
        {
          "type": "send_sync",
          "named": true
        },
        {
          "type": "simple_type",
          "named": true
        },
        {
          "type": "sub",
          "named": true
        },
        {
          "type": "unit",
          "named": true
        },
        {
          "type": "var_ref",
          "named": true
        }
      ]
    }
  },
  {
    "type": "quote",
    "named": true,
    "fields": {},
    "children": {
      "multiple": false,
      "required": true,
      "types": [
        {
          "type": "_literal",
          "named": true
        },
        {
          "type": "_proc_var",
          "named": true
        },
        {
          "type": "add",
          "named": true
        },
        {
          "type": "and",
          "named": true
        },
        {
          "type": "block",
          "named": true
        },
        {
          "type": "bundle",
          "named": true
        },
        {
          "type": "choice",
          "named": true
        },
        {
          "type": "collection",
          "named": true
        },
        {
          "type": "concat",
          "named": true
        },
        {
          "type": "conjunction",
          "named": true
        },
        {
          "type": "contract",
          "named": true
        },
        {
          "type": "diff",
          "named": true
        },
        {
          "type": "disjunction",
          "named": true
        },
        {
          "type": "div",
          "named": true
        },
        {
          "type": "eq",
          "named": true
        },
        {
          "type": "eval",
          "named": true
        },
        {
          "type": "gt",
          "named": true
        },
        {
          "type": "gte",
          "named": true
        },
        {
          "type": "ifElse",
          "named": true
        },
        {
          "type": "input",
          "named": true
        },
        {
          "type": "interpolation",
          "named": true
        },
        {
          "type": "let",
          "named": true
        },
        {
          "type": "lt",
          "named": true
        },
        {
          "type": "lte",
          "named": true
        },
        {
          "type": "match",
          "named": true
        },
        {
          "type": "matches",
          "named": true
        },
        {
          "type": "method",
          "named": true
        },
        {
          "type": "mod",
          "named": true
        },
        {
          "type": "mult",
          "named": true
        },
        {
          "type": "neg",
          "named": true
        },
        {
          "type": "negation",
          "named": true
        },
        {
          "type": "neq",
          "named": true
        },
        {
          "type": "new",
          "named": true
        },
        {
          "type": "nil",
          "named": true
        },
        {
          "type": "not",
          "named": true
        },
        {
          "type": "or",
          "named": true
        },
        {
          "type": "par",
          "named": true
        },
        {
          "type": "send",
          "named": true
        },
        {
          "type": "send_sync",
          "named": true
        },
        {
          "type": "simple_type",
          "named": true
        },
        {
          "type": "sub",
          "named": true
        },
        {
          "type": "unit",
          "named": true
        },
        {
          "type": "var_ref",
          "named": true
        }
      ]
    }
  },
  {
    "type": "receipt",
    "named": true,
    "fields": {},
    "children": {
      "multiple": true,
      "required": true,
      "types": [
        {
          "type": "linear_bind",
          "named": true
        },
        {
          "type": "peek_bind",
          "named": true
        },
        {
          "type": "repeated_bind",
          "named": true
        }
      ]
    }
  },
  {
    "type": "receipts",
    "named": true,
    "fields": {},
    "children": {
      "multiple": true,
      "required": true,
      "types": [
        {
          "type": "receipt",
          "named": true
        }
      ]
    }
  },
  {
    "type": "receive_send_source",
    "named": true,
    "fields": {},
    "children": {
      "multiple": false,
      "required": true,
      "types": [
        {
          "type": "_proc_var",
          "named": true
        },
        {
          "type": "quote",
          "named": true
        }
      ]
    }
  },
  {
    "type": "repeated_bind",
    "named": true,
    "fields": {
      "input": {
        "multiple": false,
        "required": true,
        "types": [
          {
            "type": "_proc_var",
            "named": true
          },
          {
            "type": "quote",
            "named": true
          }
        ]
      },
      "names": {
        "multiple": false,
        "required": false,
        "types": [
          {
            "type": "names",
            "named": true
          }
        ]
      }
    }
  },
  {
    "type": "send",
    "named": true,
    "fields": {
      "channel": {
        "multiple": false,
        "required": true,
        "types": [
          {
            "type": "_proc_var",
            "named": true
          },
          {
            "type": "quote",
            "named": true
          }
        ]
      },
      "inputs": {
        "multiple": false,
        "required": true,
        "types": [
          {
            "type": "inputs",
            "named": true
          }
        ]
      },
      "send_type": {
        "multiple": false,
        "required": true,
        "types": [
          {
            "type": "_send_type",
            "named": true
          }
        ]
      }
    }
  },
  {
    "type": "send_receive_source",
    "named": true,
    "fields": {
      "inputs": {
        "multiple": false,
        "required": true,
        "types": [
          {
            "type": "inputs",
            "named": true
          }
        ]
      }
    },
    "children": {
      "multiple": false,
      "required": true,
      "types": [
        {
          "type": "_proc_var",
          "named": true
        },
        {
          "type": "quote",
          "named": true
        }
      ]
    }
  },
  {
    "type": "send_sync",
    "named": true,
    "fields": {
      "channel": {
        "multiple": false,
        "required": true,
        "types": [
          {
            "type": "_proc_var",
            "named": true
          },
          {
            "type": "quote",
            "named": true
          }
        ]
      },
      "cont": {
        "multiple": false,
        "required": true,
        "types": [
          {
            "type": "sync_send_cont",
            "named": true
          }
        ]
      },
      "inputs": {
        "multiple": false,
        "required": true,
        "types": [
          {
            "type": "messages",
            "named": true
          }
        ]
      }
    }
  },
  {
    "type": "set",
    "named": true,
    "fields": {
      "remainder": {
        "multiple": false,
        "required": false,
        "types": [
          {
            "type": "_proc_var",
            "named": true
          }
        ]
      }
    },
    "children": {
      "multiple": true,
      "required": false,
      "types": [
        {
          "type": "_literal",
          "named": true
        },
        {
          "type": "_proc_var",
          "named": true
        },
        {
          "type": "add",
          "named": true
        },
        {
          "type": "and",
          "named": true
        },
        {
          "type": "block",
          "named": true
        },
        {
          "type": "bundle",
          "named": true
        },
        {
          "type": "choice",
          "named": true
        },
        {
          "type": "collection",
          "named": true
        },
        {
          "type": "concat",
          "named": true
        },
        {
          "type": "conjunction",
          "named": true
        },
        {
          "type": "contract",
          "named": true
        },
        {
          "type": "diff",
          "named": true
        },
        {
          "type": "disjunction",
          "named": true
        },
        {
          "type": "div",
          "named": true
        },
        {
          "type": "eq",
          "named": true
        },
        {
          "type": "eval",
          "named": true
        },
        {
          "type": "gt",
          "named": true
        },
        {
          "type": "gte",
          "named": true
        },
        {
          "type": "ifElse",
          "named": true
        },
        {
          "type": "input",
          "named": true
        },
        {
          "type": "interpolation",
          "named": true
        },
        {
          "type": "let",
          "named": true
        },
        {
          "type": "lt",
          "named": true
        },
        {
          "type": "lte",
          "named": true
        },
        {
          "type": "match",
          "named": true
        },
        {
          "type": "matches",
          "named": true
        },
        {
          "type": "method",
          "named": true
        },
        {
          "type": "mod",
          "named": true
        },
        {
          "type": "mult",
          "named": true
        },
        {
          "type": "neg",
          "named": true
        },
        {
          "type": "negation",
          "named": true
        },
        {
          "type": "neq",
          "named": true
        },
        {
          "type": "new",
          "named": true
        },
        {
          "type": "nil",
          "named": true
        },
        {
          "type": "not",
          "named": true
        },
        {
          "type": "or",
          "named": true
        },
        {
          "type": "par",
          "named": true
        },
        {
          "type": "send",
          "named": true
        },
        {
          "type": "send_sync",
          "named": true
        },
        {
          "type": "simple_type",
          "named": true
        },
        {
          "type": "sub",
          "named": true
        },
        {
          "type": "unit",
          "named": true
        },
        {
          "type": "var_ref",
          "named": true
        }
      ]
    }
  },
  {
    "type": "simple_source",
    "named": true,
    "fields": {},
    "children": {
      "multiple": false,
      "required": true,
      "types": [
        {
          "type": "_proc_var",
          "named": true
        },
        {
          "type": "quote",
          "named": true
        }
      ]
    }
  },
  {
    "type": "simple_type",
    "named": true,
    "fields": {}
  },
  {
    "type": "source_file",
    "named": true,
    "root": true,
    "fields": {},
    "children": {
      "multiple": true,
      "required": false,
      "types": [
        {
          "type": "_literal",
          "named": true
        },
        {
          "type": "_proc_var",
          "named": true
        },
        {
          "type": "add",
          "named": true
        },
        {
          "type": "and",
          "named": true
        },
        {
          "type": "block",
          "named": true
        },
        {
          "type": "bundle",
          "named": true
        },
        {
          "type": "choice",
          "named": true
        },
        {
          "type": "collection",
          "named": true
        },
        {
          "type": "concat",
          "named": true
        },
        {
          "type": "conjunction",
          "named": true
        },
        {
          "type": "contract",
          "named": true
        },
        {
          "type": "diff",
          "named": true
        },
        {
          "type": "disjunction",
          "named": true
        },
        {
          "type": "div",
          "named": true
        },
        {
          "type": "eq",
          "named": true
        },
        {
          "type": "eval",
          "named": true
        },
        {
          "type": "gt",
          "named": true
        },
        {
          "type": "gte",
          "named": true
        },
        {
          "type": "ifElse",
          "named": true
        },
        {
          "type": "input",
          "named": true
        },
        {
          "type": "interpolation",
          "named": true
        },
        {
          "type": "let",
          "named": true
        },
        {
          "type": "lt",
          "named": true
        },
        {
          "type": "lte",
          "named": true
        },
        {
          "type": "match",
          "named": true
        },
        {
          "type": "matches",
          "named": true
        },
        {
          "type": "method",
          "named": true
        },
        {
          "type": "mod",
          "named": true
        },
        {
          "type": "mult",
          "named": true
        },
        {
          "type": "neg",
          "named": true
        },
        {
          "type": "negation",
          "named": true
        },
        {
          "type": "neq",
          "named": true
        },
        {
          "type": "new",
          "named": true
        },
        {
          "type": "nil",
          "named": true
        },
        {
          "type": "not",
          "named": true
        },
        {
          "type": "or",
          "named": true
        },
        {
          "type": "par",
          "named": true
        },
        {
          "type": "send",
          "named": true
        },
        {
          "type": "send_sync",
          "named": true
        },
        {
          "type": "simple_type",
          "named": true
        },
        {
          "type": "sub",
          "named": true
        },
        {
          "type": "unit",
          "named": true
        },
        {
          "type": "var_ref",
          "named": true
        }
      ]
    }
  },
  {
    "type": "sub",
    "named": true,
    "fields": {},
    "children": {
      "multiple": true,
      "required": true,
      "types": [
        {
          "type": "_literal",
          "named": true
        },
        {
          "type": "_proc_var",
          "named": true
        },
        {
          "type": "add",
          "named": true
        },
        {
          "type": "and",
          "named": true
        },
        {
          "type": "block",
          "named": true
        },
        {
          "type": "bundle",
          "named": true
        },
        {
          "type": "choice",
          "named": true
        },
        {
          "type": "collection",
          "named": true
        },
        {
          "type": "concat",
          "named": true
        },
        {
          "type": "conjunction",
          "named": true
        },
        {
          "type": "contract",
          "named": true
        },
        {
          "type": "diff",
          "named": true
        },
        {
          "type": "disjunction",
          "named": true
        },
        {
          "type": "div",
          "named": true
        },
        {
          "type": "eq",
          "named": true
        },
        {
          "type": "eval",
          "named": true
        },
        {
          "type": "gt",
          "named": true
        },
        {
          "type": "gte",
          "named": true
        },
        {
          "type": "ifElse",
          "named": true
        },
        {
          "type": "input",
          "named": true
        },
        {
          "type": "interpolation",
          "named": true
        },
        {
          "type": "let",
          "named": true
        },
        {
          "type": "lt",
          "named": true
        },
        {
          "type": "lte",
          "named": true
        },
        {
          "type": "match",
          "named": true
        },
        {
          "type": "matches",
          "named": true
        },
        {
          "type": "method",
          "named": true
        },
        {
          "type": "mod",
          "named": true
        },
        {
          "type": "mult",
          "named": true
        },
        {
          "type": "neg",
          "named": true
        },
        {
          "type": "negation",
          "named": true
        },
        {
          "type": "neq",
          "named": true
        },
        {
          "type": "new",
          "named": true
        },
        {
          "type": "nil",
          "named": true
        },
        {
          "type": "not",
          "named": true
        },
        {
          "type": "or",
          "named": true
        },
        {
          "type": "par",
          "named": true
        },
        {
          "type": "send",
          "named": true
        },
        {
          "type": "send_sync",
          "named": true
        },
        {
          "type": "simple_type",
          "named": true
        },
        {
          "type": "sub",
          "named": true
        },
        {
          "type": "unit",
          "named": true
        },
        {
          "type": "var_ref",
          "named": true
        }
      ]
    }
  },
  {
    "type": "sync_send_cont",
    "named": true,
    "fields": {},
    "children": {
      "multiple": false,
      "required": true,
      "types": [
        {
          "type": "empty_cont",
          "named": true
        },
        {
          "type": "non_empty_cont",
          "named": true
        }
      ]
    }
  },
  {
    "type": "tuple",
    "named": true,
    "fields": {},
    "children": {
      "multiple": true,
      "required": true,
      "types": [
        {
          "type": "_literal",
          "named": true
        },
        {
          "type": "_proc_var",
          "named": true
        },
        {
          "type": "add",
          "named": true
        },
        {
          "type": "and",
          "named": true
        },
        {
          "type": "block",
          "named": true
        },
        {
          "type": "bundle",
          "named": true
        },
        {
          "type": "choice",
          "named": true
        },
        {
          "type": "collection",
          "named": true
        },
        {
          "type": "concat",
          "named": true
        },
        {
          "type": "conjunction",
          "named": true
        },
        {
          "type": "contract",
          "named": true
        },
        {
          "type": "diff",
          "named": true
        },
        {
          "type": "disjunction",
          "named": true
        },
        {
          "type": "div",
          "named": true
        },
        {
          "type": "eq",
          "named": true
        },
        {
          "type": "eval",
          "named": true
        },
        {
          "type": "gt",
          "named": true
        },
        {
          "type": "gte",
          "named": true
        },
        {
          "type": "ifElse",
          "named": true
        },
        {
          "type": "input",
          "named": true
        },
        {
          "type": "interpolation",
          "named": true
        },
        {
          "type": "let",
          "named": true
        },
        {
          "type": "lt",
          "named": true
        },
        {
          "type": "lte",
          "named": true
        },
        {
          "type": "match",
          "named": true
        },
        {
          "type": "matches",
          "named": true
        },
        {
          "type": "method",
          "named": true
        },
        {
          "type": "mod",
          "named": true
        },
        {
          "type": "mult",
          "named": true
        },
        {
          "type": "neg",
          "named": true
        },
        {
          "type": "negation",
          "named": true
        },
        {
          "type": "neq",
          "named": true
        },
        {
          "type": "new",
          "named": true
        },
        {
          "type": "nil",
          "named": true
        },
        {
          "type": "not",
          "named": true
        },
        {
          "type": "or",
          "named": true
        },
        {
          "type": "par",
          "named": true
        },
        {
          "type": "send",
          "named": true
        },
        {
          "type": "send_sync",
          "named": true
        },
        {
          "type": "simple_type",
          "named": true
        },
        {
          "type": "sub",
          "named": true
        },
        {
          "type": "unit",
          "named": true
        },
        {
          "type": "var_ref",
          "named": true
        }
      ]
    }
  },
  {
    "type": "unit",
    "named": true,
    "fields": {}
  },
  {
    "type": "var_ref",
    "named": true,
    "fields": {
      "kind": {
        "multiple": false,
        "required": true,
        "types": [
          {
            "type": "var_ref_kind",
            "named": true
          }
        ]
      },
      "var": {
        "multiple": false,
        "required": true,
        "types": [
          {
            "type": "var",
            "named": true
          }
        ]
      }
    }
  },
  {
    "type": "var_ref_kind",
    "named": true,
    "fields": {}
  },
  {
    "type": "!=",
    "named": false
  },
  {
    "type": "!?",
    "named": false
  },
  {
    "type": "%",
    "named": false
  },
  {
    "type": "%%",
    "named": false
  },
  {
    "type": "&",
    "named": false
  },
  {
    "type": "(",
    "named": false
  },
  {
    "type": ")",
    "named": false
  },
  {
    "type": "*",
    "named": false
  },
  {
    "type": "+",
    "named": false
  },
  {
    "type": "++",
    "named": false
  },
  {
    "type": ",",
    "named": false
  },
  {
    "type": ",)",
    "named": false
  },
  {
    "type": "-",
    "named": false
  },
  {
    "type": "--",
    "named": false
  },
  {
    "type": ".",
    "named": false
  },
  {
    "type": "...",
    "named": false
  },
  {
    "type": "/",
    "named": false
  },
  {
    "type": "/\\",
    "named": false
  },
  {
    "type": ":",
    "named": false
  },
  {
    "type": ";",
    "named": false
  },
  {
    "type": "<",
    "named": false
  },
  {
    "type": "<-",
    "named": false
  },
  {
    "type": "<<-",
    "named": false
  },
  {
    "type": "<=",
    "named": false
  },
  {
    "type": "=",
    "named": false
  },
  {
    "type": "=*",
    "named": false
  },
  {
    "type": "==",
    "named": false
  },
  {
    "type": "=>",
    "named": false
  },
  {
    "type": ">",
    "named": false
  },
  {
    "type": ">=",
    "named": false
  },
  {
    "type": "?!",
    "named": false
  },
  {
    "type": "@",
    "named": false
  },
  {
    "type": "Bool",
    "named": false
  },
  {
    "type": "ByteArray",
    "named": false
  },
  {
    "type": "Int",
    "named": false
  },
  {
    "type": "Set",
    "named": false
  },
  {
    "type": "String",
    "named": false
  },
  {
    "type": "Uri",
    "named": false
  },
  {
    "type": "[",
    "named": false
  },
  {
    "type": "\\/",
    "named": false
  },
  {
    "type": "]",
    "named": false
  },
  {
    "type": "and",
    "named": false
  },
  {
    "type": "bundle_equiv",
    "named": true
  },
  {
    "type": "bundle_read",
    "named": true
  },
  {
    "type": "bundle_read_write",
    "named": true
  },
  {
    "type": "bundle_write",
    "named": true
  },
  {
    "type": "contract",
    "named": false
  },
  {
    "type": "else",
    "named": false
  },
  {
    "type": "false",
    "named": false
  },
  {
    "type": "for",
    "named": false
  },
  {
    "type": "if",
    "named": false
  },
  {
    "type": "in",
    "named": false
  },
  {
    "type": "let",
    "named": false
  },
  {
    "type": "long_literal",
    "named": true
  },
  {
    "type": "match",
    "named": false
  },
  {
    "type": "matches",
    "named": false
  },
  {
    "type": "new",
    "named": false
  },
  {
    "type": "nil",
    "named": true
  },
  {
    "type": "not",
    "named": false
  },
  {
    "type": "or",
    "named": false
  },
  {
    "type": "select",
    "named": false
  },
  {
    "type": "send_multiple",
    "named": true
  },
  {
    "type": "send_single",
    "named": true
  },
  {
    "type": "string_literal",
    "named": true
  },
  {
    "type": "true",
    "named": false
  },
  {
    "type": "uri_literal",
    "named": true
  },
  {
    "type": "var",
    "named": true
  },
  {
    "type": "wildcard",
    "named": true
  },
  {
    "type": "{",
    "named": false
  },
  {
    "type": "|",
    "named": false
  },
  {
    "type": "}",
    "named": false
  },
  {
    "type": "~",
    "named": false
  }
]<|MERGE_RESOLUTION|>--- conflicted
+++ resolved
@@ -4582,39 +4582,8 @@
           },
           {
             "type": "unit",
-<<<<<<< HEAD
-            "named": true
-          },
-          {
-            "type": "var_ref",
-            "named": true
-          }
-        ]
-      }
-    }
-  },
-  {
-    "type": "linear_bind",
-    "named": true,
-    "fields": {
-      "input": {
-        "multiple": false,
-        "required": true,
-        "types": [
-          {
-            "type": "_source",
-            "named": true
-          }
-        ]
-      },
-      "names": {
-        "multiple": false,
-        "required": false,
-        "types": [
-=======
-            "named": true
-          },
->>>>>>> d818a3e1
+            "named": true
+          },
           {
             "type": "var_ref",
             "named": true
@@ -5019,8 +4988,6 @@
           "named": true
         },
         {
-<<<<<<< HEAD
-=======
           "type": "send",
           "named": true
         },
@@ -5204,7 +5171,6 @@
           "named": true
         },
         {
->>>>>>> d818a3e1
           "type": "send",
           "named": true
         },
