{
<<<<<<< HEAD
  "name": "@f1r3fly-io/tree-sitter-rholang-js-with-comments",
  "version": "1.1.3",
=======
  "name": "@f1r3fly-io/tree-sitter-rholang-js",
  "version": "1.1.5",
>>>>>>> 9dc0fd5f
  "description": "Parser for Rholang (Mercury)",
  "repository": {
    "type": "git",
    "url": "git+https://github.com/F1R3FLY-io/rholang-rs.git"
  },
  "license": "MIT",
  "author": {
    "name": "Marcin Rzeźnicki",
    "email": "marcin.rzeznicki@gmail.com"
  },
  "publishConfig": {
    "registry": "https://npm.pkg.github.com"
  },
  "type": "module",
  "main": "dist/tree-sitter-rholang-js.cjs.js",
  "module": "dist/tree-sitter-rholang-js.es.js",
  "browser": "dist/tree-sitter-rholang-js.umd.js",
  "types": "dist/index.d.ts",
  "exports": {
    "types": "./dist/index.d.ts",
    "import": "./dist/tree-sitter-rholang-js.es.js",
    "require": "./dist/tree-sitter-rholang-js.cjs.js"
  },
  "files": [
    "dist"
  ],
  "keywords": [
    "incremental",
    "parsing",
    "tree-sitter",
    "rholang"
  ],
  "scripts": {
    "build": "vite build && tsc -p tsconfig.lib.json --emitDeclarationOnly"
  },
  "devDependencies": {
    "@types/node": "^24.3.0",
    "typescript": "^5.9.2",
    "vite": "^7.1.4"
  },
  "dependencies": {
    "web-tree-sitter": "^0.25.8"
  }
}<|MERGE_RESOLUTION|>--- conflicted
+++ resolved
@@ -1,11 +1,6 @@
 {
-<<<<<<< HEAD
   "name": "@f1r3fly-io/tree-sitter-rholang-js-with-comments",
-  "version": "1.1.3",
-=======
-  "name": "@f1r3fly-io/tree-sitter-rholang-js",
   "version": "1.1.5",
->>>>>>> 9dc0fd5f
   "description": "Parser for Rholang (Mercury)",
   "repository": {
     "type": "git",
