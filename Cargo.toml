[workspace]
resolver = "3"
members = [
    "rholang-tree-sitter",
    "rholang-parser",
    "rholang-tree-sitter-proc-macro",
<<<<<<< HEAD
    "rholang-vm"
=======
    "rholang-bytecode"
>>>>>>> 4703dfc4
]

[workspace.dependencies]
# Used by: shell, rholang-parser, rholang-jni-bridge
anyhow = "1.0.98"

# Used by: shell
async-trait = "0.1.88"

# General purpose, used mostly by rholang-parser
bitvec = "1.0.1"

# Used by: shell
tokio = { version = "1.45.1", features = ["rt", "rt-multi-thread", "full"] }

# Used by: shell
rustyline-async = "0.4.6"

# Used by: shell, rholang-parser
rstest = "0.25.0"

# Used by: shell
clap = { version = "4.5.40", features = ["derive"] }

# Used by: shell
async-std = { version = "1.13.1", features = ["attributes"] }

# Used by: shell
bracket-parser = "0.1.0"

# Library for benchmarking
divan = "0.1.21"

# Used by: rholang-parser
smallvec = { version = "1.15.1", features = ["union", "const_generics", "const_new", "may_dangle"] }

# Used by: rholang-parser, rholang-tree-sitter
tree-sitter = "0.25.8"

# Used by: rholang-tree-sitter
tree-sitter-language = "0.1.5"

# Used by: rholang-parser
validated = "1.0.0"

# Used by: rholang-parser, rholang-jni-bridge
serde = { version = "1.0.188", features = ["derive"] }

# Used by: rholang-parser, rholang-jni-bridge
serde_json = "1.0.107"

# Used by: rholang-jni-bridge
jni = "0.21.1"

# Used by: rholang-tree-sitter-proc-macro
quote = "1.0.36"
syn = "2.0.58"

# Used by: rholang-tree-sitter-proc-macro examples
is-terminal = "0.4.12"

[profile.dev]
debug = true

[profile.bench]
debug = "line-tables-only"<|MERGE_RESOLUTION|>--- conflicted
+++ resolved
@@ -4,11 +4,8 @@
     "rholang-tree-sitter",
     "rholang-parser",
     "rholang-tree-sitter-proc-macro",
-<<<<<<< HEAD
+    "rholang-bytecode",
     "rholang-vm"
-=======
-    "rholang-bytecode"
->>>>>>> 4703dfc4
 ]
 
 [workspace.dependencies]
