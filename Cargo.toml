--- conflicted
+++ resolved
@@ -7,14 +7,11 @@
     "rholang-tree-sitter",
     "rholang-tree-sitter-proc-macro",
     "rholang-vm",
-<<<<<<< HEAD
-    "rholang-wasm",
-    "test-macros",
-=======
     "rholang-bytecode",
     "rholang-compiler",
     "test-macros"
->>>>>>> 5b8b9386
+    "rholang-wasm",
+    "test-macros",
 ]
 resolver = "3"
 
