--- conflicted
+++ resolved
@@ -4,8 +4,6 @@
     "rholang-tree-sitter",
     "rholang-parser",
     "rholang-tree-sitter-proc-macro",
-    "rholang-bytecode",
-    "rholang-vm",
     "rholang-shell",
     "rholang-lib",
     "test-macros"
@@ -29,18 +27,10 @@
 bitvec = "1.0.1"
 indexmap = "2.11.0"
 intmap = "3.1.2"
-<<<<<<< HEAD
-
-# Used by: rholang-shell, librho
-parking_lot = { version = "0.12.5" }
-tokio = { version = "1.47.1", features = ["rt", "rt-multi-thread", "test-util", "parking_lot", "sync", "full"] }
-
-=======
 
 # Used by: rholang-shell, librho
 parking_lot = { version = "0.12.5" }
 tokio = { version = "1.47.1", features = ["rt", "rt-multi-thread", "test-util", "parking_lot", "sync", "macros"] }
->>>>>>> 8b989fb7
 
 # Used by: rholang-shell
 rustyline-async = "0.4.6"
@@ -91,8 +81,6 @@
 # Macros used everywhere
 pretty_assertions = { version = "1.4.1", features = ["unstable"] }
 
-rustyline = "*"
-
 [profile.dev]
 debug = true
 
