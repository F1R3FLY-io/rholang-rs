--- conflicted
+++ resolved
@@ -25,20 +25,12 @@
 
 # General purpose, used mostly by librho
 bitvec = "1.0.1"
-<<<<<<< HEAD
-indexmap = "2.11.0"
-=======
 indexmap = "2.12.0"
->>>>>>> 49a08317
 intmap = "3.1.2"
 
 # Used by: rholang-shell, librho
 parking_lot = { version = "0.12.5" }
-<<<<<<< HEAD
-tokio = { version = "1.47.1", features = ["rt", "rt-multi-thread", "test-util", "parking_lot", "sync"] }
-=======
 tokio = { version = "1.48.0", features = ["rt", "rt-multi-thread", "test-util", "parking_lot", "sync", "macros"] }
->>>>>>> 49a08317
 
 # Used by: rholang-shell
 rustyline-async = "0.4.6"
