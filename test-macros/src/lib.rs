--- conflicted
+++ resolved
@@ -82,10 +82,10 @@
 
     // Extract argument (ident, type)
     fn extract_ident_and_ty(arg: &FnArg) -> Option<(&syn::Ident, &Type)> {
-        if let FnArg::Typed(PatType { pat, ty, .. }) = arg
-            && let Pat::Ident(ident) = pat.as_ref()
-        {
-            return Some((&ident.ident, ty.as_ref()));
+        if let FnArg::Typed(PatType { pat, ty, .. }) = arg {
+            if let Pat::Ident(ident) = pat.as_ref() {
+                return Some((&ident.ident, ty.as_ref()));
+            }
         }
         None
     }
@@ -152,16 +152,6 @@
 
             expanded.into()
         } else {
-<<<<<<< HEAD
-            syn::Error::new(arg2.span(), "expected simple identifier arguments")
-                .to_compile_error()
-                .into()
-        }
-    } else {
-        syn::Error::new(arg1.span(), "expected simple identifier arguments")
-            .to_compile_error()
-            .into()
-=======
             return syn::Error::new(arg2.span(), "expected simple identifier arguments")
                 .to_compile_error()
                 .into();
@@ -170,13 +160,12 @@
         return syn::Error::new(arg1.span(), "expected simple identifier arguments")
             .to_compile_error()
             .into();
->>>>>>> c30f9130
     }
 }
 
 fn classify_type(ty: &Type) -> Option<Classification> {
     fn path_contains(path: &syn::Path, name: &str) -> bool {
-        path.segments.last().is_some_and(|s| s.ident == name)
+        path.segments.last().map_or(false, |s| s.ident == name)
     }
     match ty {
         Type::Reference(r) => match r.elem.as_ref() {
